#!/usr/bin/env node

import { resolve, dirname } from "path";
import { spawn } from "child_process";
import { fileURLToPath } from "url";
import { createServer } from "net";
import { execSync } from "child_process";
import { existsSync } from "fs";

const __dirname = dirname(fileURLToPath(import.meta.url));

const MCP_BANNER = `
███╗   ███╗ ██████╗██████╗     ██╗ █████╗ ███╗   ███╗
████╗ ████║██╔════╝██╔══██╗    ██║██╔══██╗████╗ ████║
██╔████╔██║██║     ██████╔╝    ██║███████║██╔████╔██║
██║╚██╔╝██║██║     ██╔═══╝██   ██║██╔══██║██║╚██╔╝██║
██║ ╚═╝ ██║╚██████╗██║    ╚█████╔╝██║  ██║██║ ╚═╝ ██║
╚═╝     ╚═╝ ╚═════╝╚═╝     ╚════╝ ╚═╝  ╚═╝╚═╝     ╚═╝                                                    
`;

// ANSI color codes
const colors = {
  reset: "\x1b[0m",
  bright: "\x1b[1m",
  dim: "\x1b[2m",
  red: "\x1b[31m",
  green: "\x1b[32m",
  yellow: "\x1b[33m",
  blue: "\x1b[34m",
  magenta: "\x1b[35m",
  cyan: "\x1b[36m",
  white: "\x1b[37m",
  bgRed: "\x1b[41m",
  bgGreen: "\x1b[42m",
  bgYellow: "\x1b[43m",
  bgBlue: "\x1b[44m",
  bgMagenta: "\x1b[45m",
  bgCyan: "\x1b[46m",
};

// Utility functions for beautiful output
function log(message, color = colors.reset) {
  console.log(`${color}${message}${colors.reset}`);
}

function logSuccess(message) {
  log(`✅ ${message}`, colors.green);
}

function logInfo(message) {
  log(`ℹ️  ${message}`, colors.blue);
}

function logWarning(message) {
  log(`⚠️  ${message}`, colors.yellow);
}

function logError(message) {
  log(`❌ ${message}`, colors.red);
}

function logStep(step, message) {
  log(
    `\n${colors.cyan}${colors.bright}[${step}]${colors.reset} ${message}`,
    colors.white
  );
}

function logProgress(message) {
  log(`⏳ ${message}`, colors.magenta);
}

function logDivider() {
  log("─".repeat(80), colors.dim);
}

function logBox(content, title = null) {
  const lines = content.split("\n");
  const maxLength = Math.max(...lines.map((line) => line.length));
  const width = maxLength + 4;

  log("┌" + "─".repeat(width) + "┐", colors.cyan);
  if (title) {
    const titlePadding = Math.floor((width - title.length - 2) / 2);
    log(
      "│" +
        " ".repeat(titlePadding) +
        title +
        " ".repeat(width - title.length - titlePadding) +
        "│",
      colors.cyan
    );
    log("├" + "─".repeat(width) + "┤", colors.cyan);
  }

  lines.forEach((line) => {
    const padding = width - line.length - 2;
    log("│ " + line + " ".repeat(padding) + " │", colors.cyan);
  });

  log("└" + "─".repeat(width) + "┘", colors.cyan);
}

function delay(ms) {
  return new Promise((resolve) => setTimeout(resolve, ms, true));
}

function isPortAvailable(port) {
  return new Promise((resolve) => {
    const server = createServer();

    server.listen(port, () => {
      server.once("close", () => {
        resolve(true);
      });
      server.close();
    });

    server.on("error", () => {
      resolve(false);
    });
  });
}

async function findAvailablePort(startPort = 3000, maxPort = 65535) {
  logProgress(`Scanning for available ports starting from ${startPort}...`);

  for (let port = startPort; port <= maxPort; port++) {
    if (await isPortAvailable(port)) {
      return port;
    }

    // Show progress every 10 ports to avoid spam
    if (port % 10 === 0) {
      logProgress(`Checked port ${port}, continuing search...`);
    }
  }
  throw new Error(
    `No available ports found between ${startPort} and ${maxPort}`
  );
}

function spawnPromise(command, args, options) {
  return new Promise((resolve, reject) => {
    const child = spawn(command, args, {
      stdio: options.echoOutput ? "inherit" : "pipe",
      ...options,
    });

    if (options.signal) {
      options.signal.addEventListener("abort", () => {
        child.kill("SIGTERM");
      });
    }

    child.on("close", (code) => {
      if (code === 0) {
        resolve(code);
      } else {
        reject(new Error(`Process exited with code ${code}`));
      }
    });

    child.on("error", reject);
  });
}

async function showSuccessMessage(port) {
  logDivider();

  const successText = `🎉 MCP Inspector is now running successfully!

📱 Access your application at: http://localhost:${port}
🔧 Unified server ready to handle MCP connections
📊 Monitor your MCP tools and resources
💬 Start chatting with your MCP-enabled AI

Press Ctrl+C to stop the server`;

  logBox(successText, "🚀 Ready to Go!");

  logDivider();
}

async function checkOllamaInstalled() {
  try {
    await spawnPromise("ollama", ["--version"], { echoOutput: false });
    return true;
  } catch (error) {
    return false;
  }
}

function getTerminalCommand() {
  const platform = process.platform;

  if (platform === "darwin") {
    // macOS
    return ["open", "-a", "Terminal"];
  } else if (platform === "win32") {
    // Windows
    return ["cmd", "/c", "start", "cmd", "/k"];
  } else {
    // Linux and other Unix-like systems
    // Try common terminal emulators in order of preference
    const terminals = [
      "gnome-terminal",
      "konsole",
      "xterm",
      "x-terminal-emulator",
    ];
    for (const terminal of terminals) {
      try {
        execSync(`which ${terminal}`, {
          stdio: "ignore",
        });
        if (terminal === "gnome-terminal") {
          return ["gnome-terminal", "--"];
        } else if (terminal === "konsole") {
          return ["konsole", "-e"];
        } else {
          return [terminal, "-e"];
        }
      } catch (e) {
        // Terminal not found, try next
      }
    }
    // Fallback
    return ["xterm", "-e"];
  }
}

async function openTerminalWithMultipleCommands(commands, title) {
  const platform = process.platform;
  const terminalCmd = getTerminalCommand();

  if (platform === "darwin") {
    // macOS: Chain commands with && separator
    const chainedCommand = commands.join(" && ");
    const script = `tell application "Terminal"
      activate
      do script "${chainedCommand}"
    end tell`;

    await spawnPromise("osascript", ["-e", script], { echoOutput: false });
  } else if (platform === "win32") {
    // Windows: Chain commands with && separator
    const chainedCommand = commands.join(" && ");
    const fullCommand = `${chainedCommand} && pause`;
    await spawnPromise("cmd", ["/c", "start", "cmd", "/k", fullCommand], {
      echoOutput: false,
    });
  } else {
    // Linux and other Unix-like systems: Chain commands with && separator
    const chainedCommand = commands.join(" && ");
    const fullCommand = `${chainedCommand}; read -p "Press Enter to close..."`;
    await spawnPromise(
      terminalCmd[0],
      [...terminalCmd.slice(1), "bash", "-c", fullCommand],
      { echoOutput: false }
    );
  }
}

async function setupOllamaInSingleTerminal(model) {
  logStep("Ollama", `Opening terminal to pull model ${model} and start server`);
  logInfo("Both pull and serve commands will run in the same terminal window");

  try {
    const commands = [`ollama pull ${model}`, `ollama serve`];

    await openTerminalWithMultipleCommands(
      commands,
      `Ollama: Pull ${model} & Serve`
    );
    logSuccess("Ollama pull and serve started in same terminal");
    logProgress(
      "Waiting for model download to complete and server to start..."
    );

    // Wait a bit for the model pull to start
    await delay(3000);

    // Check if model was pulled successfully and server is ready
    let setupReady = false;
    for (let i = 0; i < 60; i++) {
      // Wait up to 10 minutes for pull + server start
      try {
        // First check if server is responding
        await spawnPromise("ollama", ["list"], { echoOutput: false });

        // Then check if our model is available
        try {
          await spawnPromise("ollama", ["show", model], { echoOutput: false });
          setupReady = true;
          break;
        } catch (e) {
          // Model not ready yet, but server is responding
        }
      } catch (e) {
        // Server not ready yet
      }

      await delay(10000); // Wait 10 seconds between checks
      if (i % 3 === 0) {
        logProgress(
          `Still waiting for model ${model} to be ready and server to start...`
        );
      }
    }

    if (setupReady) {
      logSuccess(`Model ${model} is ready and Ollama server is running`);
    } else {
      logWarning(
        `Setup may still be in progress. Please check the terminal window.`
      );
    }
  } catch (error) {
    logError(`Failed to setup Ollama: ${error.message}`);
    throw error;
  }
}

async function main() {
  // Show MCP banner at startup
  console.clear();
  log(MCP_BANNER, colors.cyan);
  logDivider();

  // Parse command line arguments
  const args = process.argv.slice(2);
  const envVars = {};
  let parsingFlags = true;
  let ollamaModel = null;

  for (let i = 0; i < args.length; i++) {
    const arg = args[i];

    if (parsingFlags && arg === "--") {
      parsingFlags = false;
      continue;
    }

    if (parsingFlags && arg === "--ollama" && i + 1 < args.length) {
      ollamaModel = args[++i];
      continue;
    }

    if (parsingFlags && arg === "--port" && i + 1 < args.length) {
      const port = args[++i];
      envVars.PORT = port;
      envVars.BASE_URL = `http://localhost:${port}`;
      continue;
    }

    if (parsingFlags && arg === "-e" && i + 1 < args.length) {
      const envVar = args[++i];
      const equalsIndex = envVar.indexOf("=");

      if (equalsIndex !== -1) {
        const key = envVar.substring(0, equalsIndex);
        const value = envVar.substring(equalsIndex + 1);
        envVars[key] = value;
      } else {
        envVars[envVar] = "";
      }
    }
  }

  // Handle Ollama setup if requested
  if (ollamaModel) {
    logStep("Setup", "Configuring Ollama integration");

    const isOllamaInstalled = await checkOllamaInstalled();
    if (!isOllamaInstalled) {
      logError("Ollama is not installed. Please install Ollama first:");
      logInfo(
        "Visit https://ollama.ai/download to download and install Ollama"
      );
      process.exit(1);
    }

    logSuccess("Ollama is installed");

    try {
      await setupOllamaInSingleTerminal(ollamaModel);

      logDivider();
      logSuccess(`Ollama setup complete with model: ${ollamaModel}`);
      logInfo("Ollama server is running and ready for MCP connections");
      logDivider();
    } catch (error) {
      logError("Failed to setup Ollama");
      process.exit(1);
    }
  }

  const projectRoot = resolve(__dirname, "..");

  // Apply parsed environment variables to process.env first
  Object.assign(process.env, envVars);

  // Port discovery and configuration
  const requestedPort = parseInt(process.env.PORT ?? "3000", 10);
  let PORT;

  try {
    // Check if user explicitly set a port via --port flag
    const hasExplicitPort = envVars.PORT !== undefined;

    if (hasExplicitPort) {
      logInfo(`Using explicitly requested port: ${requestedPort}`);
      if (await isPortAvailable(requestedPort)) {
        PORT = requestedPort.toString();
        logSuccess(`Port ${requestedPort} is available and ready`);
      } else {
        logError(`Explicitly requested port ${requestedPort} is not available`);
        logInfo(
          "Use a different port with --port <number> or let the system find one automatically"
        );
        throw new Error(`Port ${requestedPort} is already in use`);
      }
    } else {
      // Dynamic port discovery
      logInfo("No specific port requested, using dynamic port discovery");
      if (await isPortAvailable(requestedPort)) {
        PORT = requestedPort.toString();
        logSuccess(`Default port ${requestedPort} is available`);
      } else {
        logWarning(
          `Default port ${requestedPort} is in use, searching for next available port...`
        );
        const availablePort = await findAvailablePort(requestedPort + 1);
        PORT = availablePort.toString();
        logSuccess(`Found available port: ${availablePort}`);
      }
    }

    // Update environment variables with the final port
    envVars.PORT = PORT;
    envVars.BASE_URL = `http://localhost:${PORT}`;
    Object.assign(process.env, envVars);
  } catch (error) {
    logError(`Port configuration failed: ${error.message}`);
    throw error;
  }

  const abort = new AbortController();

  let cancelled = false;
  process.on("SIGINT", () => {
    cancelled = true;
    abort.abort();
    logDivider();
    logWarning("Shutdown signal received...");
    logProgress("Stopping MCP Inspector server");
    logInfo("Cleaning up resources...");
    logSuccess("Server stopped gracefully");
    logDivider();
  });

  try {
    const distServerPath = resolve(projectRoot, "dist", "server", "index.js");

    // Check if production build exists
    if (!existsSync(distServerPath)) {
      logProgress("Building client and server for production...");
<<<<<<< HEAD
      
=======

>>>>>>> c2873c5d
      await spawnPromise("npm", ["run", "build"], {
        env: process.env,
        cwd: projectRoot,
        signal: abort.signal,
        echoOutput: false,
      });

      logSuccess("Build completed successfully");
      await delay(500);
    } else {
      await delay(500);
    }

    await spawnPromise("node", [distServerPath], {
      env: {
        ...process.env,
        NODE_ENV: "production",
        PORT: PORT,
      },
      cwd: projectRoot,
      signal: abort.signal,
      echoOutput: true,
    });

    if (!cancelled) {
      await showSuccessMessage(PORT);
    }
  } catch (e) {
    if (!cancelled || process.env.DEBUG) {
      logDivider();
      logError("Failed to start MCP Inspector");
      logError(`Error: ${e.message}`);
      logDivider();
      throw e;
    }
  }

  return 0;
}

main()
  .then((_) => process.exit(0))
  .catch((e) => {
    logError("Fatal error occurred");
    logError(e.stack || e.message);
    process.exit(1);
  });<|MERGE_RESOLUTION|>--- conflicted
+++ resolved
@@ -466,11 +466,6 @@
     // Check if production build exists
     if (!existsSync(distServerPath)) {
       logProgress("Building client and server for production...");
-<<<<<<< HEAD
-      
-=======
-
->>>>>>> c2873c5d
       await spawnPromise("npm", ["run", "build"], {
         env: process.env,
         cwd: projectRoot,
