"use client";

import { ChevronDown, ChevronRight } from "lucide-react";
import { Badge } from "@/components/ui/badge";
import { LogEntry } from "@/hooks/use-logger";
import { formatDate } from "@/lib/date-utils";
<<<<<<< HEAD
import JsonView from "react18-json-view";
import "react18-json-view/src/style.css";
import "react18-json-view/src/dark.css";
import { useTheme } from "next-themes";

const LOG_LEVEL_COLORS: Record<LogLevel, string> = {
  error:
    "bg-red-500/10 text-red-700 border-red-200 dark:text-red-400 dark:border-red-800",
  warn: "bg-yellow-500/10 text-yellow-700 border-yellow-200 dark:text-yellow-400 dark:border-yellow-800",
  info: "bg-blue-500/10 text-blue-700 border-blue-200 dark:text-blue-400 dark:border-blue-800",
  debug:
    "bg-purple-500/10 text-purple-700 border-purple-200 dark:text-purple-400 dark:border-purple-800",
  trace:
    "bg-gray-500/10 text-gray-700 border-gray-200 dark:text-gray-400 dark:border-gray-800",
};
=======
import { LogLevelBadge } from "./log-level-badge";
>>>>>>> f1e5c9d8

interface LogCardProps {
  entry: LogEntry;
  isExpanded: boolean;
  onToggleExpand: () => void;
}

export function LogCard({ entry, isExpanded, onToggleExpand }: LogCardProps) {
  const hasExtra = entry.data !== undefined || entry.error !== undefined;
  const { theme } = useTheme();

  return (
    <div className="border rounded-lg font-mono">
      <div
        className={`p-3 cursor-pointer hover:bg-muted/50 ${
          hasExtra ? "" : "cursor-default"
        }`}
        onClick={hasExtra ? onToggleExpand : undefined}
      >
        <div className="flex items-start gap-3">
          {hasExtra && (
            <div className="mt-0.5">
              {isExpanded ? (
                <ChevronDown className="h-4 w-4 text-muted-foreground" />
              ) : (
                <ChevronRight className="h-4 w-4 text-muted-foreground" />
              )}
            </div>
          )}

          <div className="flex-1 min-w-0">
            <div className="flex items-center gap-3 flex-wrap">
              <span className="text-muted-foreground font-mono text-xs">
                {`[${formatDate(entry.timestamp)}]`}
              </span>

              <LogLevelBadge level={entry.level} />

              <Badge variant="secondary">{entry.context}</Badge>

              <span className="flex-1 break-words">{entry.message}</span>
            </div>
          </div>
        </div>
      </div>

      {isExpanded && hasExtra && (
        <div className="border-t bg-muted/20 p-3 space-y-3">
          {entry.data !== undefined && (
            <div>
              <div className="text-xs font-semibold text-muted-foreground mb-1">
                DATA:
              </div>
              <div className="text-xs bg-background border rounded overflow-auto max-h-60">
                <JsonView
                  src={entry.data as object}
                  dark={theme === "dark"}
                  enableClipboard
                  className="p-2"
                />
              </div>
            </div>
          )}

          {entry.error && (
            <div>
              <div className="text-xs font-semibold text-muted-foreground mb-1">
                ERROR:
              </div>
              <pre className="text-xs bg-red-50 dark:bg-red-950/20 border border-red-200 dark:border-red-800 rounded p-2 overflow-auto max-h-40 text-red-700 dark:text-red-400">
                {entry.error.message}
                {entry.error.stack && `\n\n${entry.error.stack}`}
              </pre>
            </div>
          )}
        </div>
      )}
    </div>
  );
}<|MERGE_RESOLUTION|>--- conflicted
+++ resolved
@@ -4,25 +4,11 @@
 import { Badge } from "@/components/ui/badge";
 import { LogEntry } from "@/hooks/use-logger";
 import { formatDate } from "@/lib/date-utils";
-<<<<<<< HEAD
 import JsonView from "react18-json-view";
 import "react18-json-view/src/style.css";
 import "react18-json-view/src/dark.css";
 import { useTheme } from "next-themes";
-
-const LOG_LEVEL_COLORS: Record<LogLevel, string> = {
-  error:
-    "bg-red-500/10 text-red-700 border-red-200 dark:text-red-400 dark:border-red-800",
-  warn: "bg-yellow-500/10 text-yellow-700 border-yellow-200 dark:text-yellow-400 dark:border-yellow-800",
-  info: "bg-blue-500/10 text-blue-700 border-blue-200 dark:text-blue-400 dark:border-blue-800",
-  debug:
-    "bg-purple-500/10 text-purple-700 border-purple-200 dark:text-purple-400 dark:border-purple-800",
-  trace:
-    "bg-gray-500/10 text-gray-700 border-gray-200 dark:text-gray-400 dark:border-gray-800",
-};
-=======
 import { LogLevelBadge } from "./log-level-badge";
->>>>>>> f1e5c9d8
 
 interface LogCardProps {
   entry: LogEntry;
