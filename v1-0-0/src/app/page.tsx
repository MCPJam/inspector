"use client";

import { useState } from "react";
import { PanelLeft, PanelLeftClose } from "lucide-react";

import { ServerConnection } from "@/components/ServerConnection";
import { ToolsTab } from "@/components/ToolsTab";
import { ResourcesTab } from "@/components/ResourcesTab";
import { PromptsTab } from "@/components/PromptsTab";
import { ChatTab } from "@/components/ChatTab";
import { MCPSidebar } from "@/components/mcp-sidebar";
<<<<<<< HEAD
import { ActiveServerSelector } from "@/components/ActiveServerSelector";
import { Separator } from "@/components/ui/separator";
import {
  SidebarInset,
  SidebarProvider,
  SidebarTrigger,
} from "@/components/ui/sidebar";
import { SearchDialog } from "@/components/sidebar/search-dialog";
=======
import { Card, CardContent, CardHeader, CardTitle } from "@/components/ui/card";
import { Button } from "@/components/ui/button";
import { SidebarInset, SidebarProvider, useSidebar } from "@/components/ui/sidebar";
>>>>>>> 2a7d3d54
import { ThemeSwitcher } from "@/components/sidebar/theme-switcher";
import { AccountSwitcher } from "@/components/sidebar/account-switcher";
import { useAppState } from "@/hooks/useAppState";

const users = [
  {
    id: "1",
    name: "MCP Inspector",
    email: "inspector@example.com",
    avatar: "/avatars/shadcn.jpg",
    role: "Inspector",
  },
] as const;

function CustomSidebarTrigger() {
  const { open, toggleSidebar } = useSidebar();
  
  return (
    <Button
      variant="ghost"
      size="icon"
      onClick={toggleSidebar}
      className="h-9 w-9"
    >
      {open ? <PanelLeftClose className="h-5 w-5" /> : <PanelLeft className="h-5 w-5" />}
    </Button>
  );
}

export default function Home() {
  const [activeTab, setActiveTab] = useState("servers");

  const {
    appState,
    isLoading,
    connectedServers,
    connectedServerConfigs,
    selectedMCPConfig,
    handleConnect,
    handleDisconnect,
    setSelectedServer,
  } = useAppState();

  const handleNavigate = (section: string) => {
    setActiveTab(section);
  };

  if (isLoading) {
    return (
      <div className="min-h-screen bg-background flex items-center justify-center">
        <div className="text-center">
          <div className="animate-spin rounded-full h-12 w-12 border-b-2 border-primary mx-auto"></div>
          <p className="mt-4 text-muted-foreground">Loading...</p>
        </div>
      </div>
    );
  }

  return (
    <SidebarProvider defaultOpen={true}>
      <MCPSidebar onNavigate={handleNavigate} activeTab={activeTab} />
      <SidebarInset className="flex flex-col">
<<<<<<< HEAD
        <header className="flex h-12 shrink-0 items-center gap-2 border-b transition-[width,height] ease-linear">
          <div className="flex w-full items-center justify-between px-4 lg:px-6">
            <div className="flex items-center gap-1 lg:gap-2">
              <SidebarTrigger className="-ml-1" />
              <Separator
                orientation="vertical"
                className="mx-2 data-[orientation=vertical]:h-4"
              />
              <SearchDialog />
            </div>
            <div className="flex items-center gap-2">
              <ThemeSwitcher />
              <AccountSwitcher users={users} />
            </div>
=======
        <header className="flex h-14 items-center gap-4 border-b bg-background px-4 lg:h-[60px] lg:px-6">
          <CustomSidebarTrigger />
          <div className="flex w-full items-center justify-end gap-2">
            <ThemeSwitcher />
            <AccountSwitcher users={users} />
>>>>>>> 2a7d3d54
          </div>
        </header>

        <div className="flex-1 p-4 md:p-6">
          {/* Active Server Selector - Only show on Tools, Resources, and Prompts pages */}
          {(activeTab === "tools" ||
            activeTab === "resources" ||
            activeTab === "prompts") && (
            <ActiveServerSelector
              connectedServers={connectedServers}
              selectedServer={appState.selectedServer}
              onServerChange={setSelectedServer}
            />
          )}

          {/* Content Areas */}
          {activeTab === "servers" && (
            <ServerConnection
              connectedServerConfigs={connectedServerConfigs}
              onConnect={handleConnect}
              onDisconnect={handleDisconnect}
            />
          )}

          {activeTab === "tools" && (
            <ToolsTab serverConfig={selectedMCPConfig} />
          )}

          {activeTab === "resources" && (
            <ResourcesTab serverConfig={selectedMCPConfig} />
          )}

          {activeTab === "prompts" && (
            <PromptsTab serverConfig={selectedMCPConfig} />
          )}

          {activeTab === "chat" && <ChatTab serverConfig={selectedMCPConfig} />}
        </div>
      </SidebarInset>
    </SidebarProvider>
  );
}<|MERGE_RESOLUTION|>--- conflicted
+++ resolved
@@ -9,20 +9,16 @@
 import { PromptsTab } from "@/components/PromptsTab";
 import { ChatTab } from "@/components/ChatTab";
 import { MCPSidebar } from "@/components/mcp-sidebar";
-<<<<<<< HEAD
 import { ActiveServerSelector } from "@/components/ActiveServerSelector";
 import { Separator } from "@/components/ui/separator";
 import {
   SidebarInset,
   SidebarProvider,
   SidebarTrigger,
+  useSidebar,
 } from "@/components/ui/sidebar";
 import { SearchDialog } from "@/components/sidebar/search-dialog";
-=======
-import { Card, CardContent, CardHeader, CardTitle } from "@/components/ui/card";
 import { Button } from "@/components/ui/button";
-import { SidebarInset, SidebarProvider, useSidebar } from "@/components/ui/sidebar";
->>>>>>> 2a7d3d54
 import { ThemeSwitcher } from "@/components/sidebar/theme-switcher";
 import { AccountSwitcher } from "@/components/sidebar/account-switcher";
 import { useAppState } from "@/hooks/useAppState";
@@ -39,7 +35,7 @@
 
 function CustomSidebarTrigger() {
   const { open, toggleSidebar } = useSidebar();
-  
+
   return (
     <Button
       variant="ghost"
@@ -47,7 +43,11 @@
       onClick={toggleSidebar}
       className="h-9 w-9"
     >
-      {open ? <PanelLeftClose className="h-5 w-5" /> : <PanelLeft className="h-5 w-5" />}
+      {open ? (
+        <PanelLeftClose className="h-5 w-5" />
+      ) : (
+        <PanelLeft className="h-5 w-5" />
+      )}
     </Button>
   );
 }
@@ -85,7 +85,6 @@
     <SidebarProvider defaultOpen={true}>
       <MCPSidebar onNavigate={handleNavigate} activeTab={activeTab} />
       <SidebarInset className="flex flex-col">
-<<<<<<< HEAD
         <header className="flex h-12 shrink-0 items-center gap-2 border-b transition-[width,height] ease-linear">
           <div className="flex w-full items-center justify-between px-4 lg:px-6">
             <div className="flex items-center gap-1 lg:gap-2">
@@ -100,13 +99,6 @@
               <ThemeSwitcher />
               <AccountSwitcher users={users} />
             </div>
-=======
-        <header className="flex h-14 items-center gap-4 border-b bg-background px-4 lg:h-[60px] lg:px-6">
-          <CustomSidebarTrigger />
-          <div className="flex w-full items-center justify-end gap-2">
-            <ThemeSwitcher />
-            <AccountSwitcher users={users} />
->>>>>>> 2a7d3d54
           </div>
         </header>
 
