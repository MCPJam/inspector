---
title: "OpenAI SDK Integration"
description: "Understanding MCPJam Inspector's OpenAI Apps SDK implementation for custom UX components"
icon: "puzzle-piece"
---

# OpenAI SDK Architecture

This guide explains how MCPJam Inspector implements the OpenAI Apps SDK to render custom UI components for MCP tool results. This enables MCP server developers to create rich, interactive visualizations for their tool outputs.

<Note>
  MCPJam Inspector also supports
  [MCP-UI](https://github.com/modelcontextprotocol/mcp-ui) for simpler
  component-based UIs. See the [Playground
  Architecture](./playground-architecture#mcp-ui-integration) docs for MCP-UI
  implementation details.
</Note>

## Overview

MCPJam Inspector provides full support for the [OpenAI Apps SDK](https://developers.openai.com/apps-sdk), allowing MCP tools to return custom UI components that render in iframes with a sandboxed `window.openai` API bridge.

<Note>
  This document covers the **V1 Playground** implementation. As of PR #773,
  **Playground V2** (`ChatTabV2.tsx`) also supports OpenAI Apps with a
  streamlined implementation using `chatgpt-app-renderer.tsx`. The V2
  implementation uses MCP resources API to fetch widget templates and renders
  them with similar `window.openai` bridge capabilities.
</Note>

### Key Features

- **Custom UI Rendering**: Display tool results using custom HTML/React components
- **Interactive Widgets**: Components can call other MCP tools and send followup messages
- **State Persistence**: Widget state persists across sessions via localStorage
- **Theme Synchronization**: Widgets automatically receive theme updates (light/dark mode)
- **Secure Isolation**: Components run in sandboxed iframes with CSP headers
- **Server-Side Storage**: Widget context stored server-side with 1-hour TTL for iframe access
- **Modal Support**: Widgets can open modal dialogs with separate view contexts
- **Dual Mode Support**:
  - `ui://` URIs for server-provided HTML content
  - External URLs for remotely hosted components

### OpenAI Apps SDK vs MCP-UI

MCPJam Inspector supports two approaches for custom UI rendering:

| Feature           | OpenAI Apps SDK                   | MCP-UI                         |
| ----------------- | --------------------------------- | ------------------------------ |
| Specification     | OpenAI proprietary                | MCP-UI (open standard)         |
| Rendering         | Sandboxed iframes                 | RemoteDOM components           |
| Complexity        | Full web applications             | Simple interactive components  |
| Tool calls        | `window.openai.callTool()`        | Action handlers                |
| State persistence | `window.openai.setWidgetState()`  | Not supported                  |
| Security          | Full iframe sandbox               | Component-level isolation      |
| Best for          | Complex dashboards, charts, forms | Buttons, cards, simple layouts |

**When to use OpenAI Apps SDK:**

- Need full JavaScript framework support (React, Vue, etc.)
- Require persistent state across sessions
- Building complex interactive visualizations
- Need access to external APIs and libraries

**When to use MCP-UI:**

- Simple interactive components (buttons, cards)
- Prefer open standards over proprietary APIs
- Don't need state persistence
- Want faster rendering without iframe overhead

See [Playground Architecture - MCP-UI Integration](./playground-architecture#mcp-ui-integration) for MCP-UI implementation details.

## Architecture Overview

```mermaid
graph TB
    subgraph Frontend["Frontend (React)"]
        Chat[ChatTab Component]
        Message[Message Component]
        Results[ResultsPanel Component]
        Renderer[OpenAIComponentRenderer]
        Iframe[Sandboxed Iframe]

        Chat --> Message
        Message --> Results
        Results --> Renderer
        Renderer --> Iframe
    end

    subgraph Backend["Backend (Hono.js)"]
        ToolExec[Tool Execution]
        Storage[Widget Data Store]
        StoreEndpoint["POST /openai/widget/store"]
        WidgetEndpoint["GET /openai/widget/:toolId"]
        ContentEndpoint["GET /openai/widget-content/:toolId"]
        MCPRead[MCP Resource Read]

        ToolExec --> StoreEndpoint
        StoreEndpoint --> Storage
        WidgetEndpoint --> ContentEndpoint
        ContentEndpoint --> Storage
        ContentEndpoint --> MCPRead
    end

    subgraph MCPServer["MCP Server"]
        Tool[MCP Tool]
        Resource["Resource: ui://"]

        Tool -.returns.-> Resource
    end

    Renderer -->|Store widget data| StoreEndpoint
    Renderer -->|Load iframe| WidgetEndpoint
    Iframe -->|postMessage| Renderer
    Renderer -->|Call tool| ToolExec
    ContentEndpoint -->|Fetch HTML| MCPRead
    MCPRead -->|Read resource| Resource

    classDef frontend fill:#e1f5ff,stroke:#0288d1
    classDef backend fill:#fff3e0,stroke:#f57c00
    classDef mcp fill:#f3e5f5,stroke:#7b1fa2

    class Chat,Message,Results,Renderer,Iframe frontend
    class ToolExec,Storage,WidgetEndpoint,ContentEndpoint,MCPRead backend
    class Tool,Resource mcp
```

## Component Flow

### 1. Tool Execution & Detection

When a tool is executed that returns OpenAI SDK components or MCP Apps, the system detects this in multiple ways:

**Method A: `_meta["openai/outputTemplate"]` field (ChatGPT Apps)**

```typescript
// Tool definition includes OpenAI output template
{
  "name": "weather_widget",
  "description": "Get weather with custom UI",
  "_meta": {
    "openai/outputTemplate": "ui://weather/display"
  }
}
```

**Method B: `_meta["ui/resourceUri"]` field (MCP Apps)**

```typescript
// Tool definition includes MCP Apps resource URI
{
  "name": "weather_widget",
  "description": "Get weather with custom UI",
  "_meta": {
    "ui/resourceUri": "ui://weather/display"
  }
}
```

**Method C: `ui://` resource in response**

```typescript
// Tool result contains ui:// resource
{
  "content": [{
    "type": "resource",
    "resource": {
      "uri": "ui://weather/display",
      "mimeType": "text/html"
    }
  }]
}
```

#### ResultsPanel Detection Logic

Located in `client/src/components/tools/ResultsPanel.tsx:100-104`:

```typescript
// Check for OpenAI component or MCP App using tool metadata from definition
const openaiOutputTemplate = toolMeta?.[\"openai/outputTemplate\"];
const mcpAppResourceUri = toolMeta?.[\"ui/resourceUri\"];
const hasOpenAIComponent =
  openaiOutputTemplate && typeof openaiOutputTemplate === \"string\";
const hasMCPApp = mcpAppResourceUri && typeof mcpAppResourceUri === \"string\";
const uiResource = resolveUIResource(result);
```

The system detects custom UI components by checking for:

1. `openai/outputTemplate` metadata (ChatGPT Apps)
2. `ui/resourceUri` metadata (MCP Apps)
3. `ui://` URIs in tool results via `resolveUIResource`

The `resolveUIResource` function searches for `ui://` URIs in:

1. Direct `resource` field at root level
2. `content` array items with `type: "resource"`

### 2. Widget Data Storage Flow

Before rendering, widget data must be stored server-side for iframe access:

```mermaid
sequenceDiagram
    participant Renderer as OpenAIComponentRenderer
    participant API as API Endpoint
    participant Store as Widget Data Store

    Renderer->>Renderer: Extract structuredContent from result
    Renderer->>API: POST /api/mcp/openai/widget/store
    API->>Store: Store widget data with toolId
    Store-->>API: Success
    API-->>Renderer: Return success: true
    Renderer->>Renderer: Set widget URL
    Note over Store: Data expires after 1 hour TTL
```

**Why Store Server-Side?**

- Iframes need access to `toolInput` and `toolOutput` for `window.openai` API
- Client localStorage can't be shared across iframe sandbox boundaries
- Server becomes the source of truth for widget initialization data

#### Storage Implementation

Located in `server/routes/mcp/chatgpt.ts:14-32`:

```typescript
interface WidgetData {
  serverId: string;
  uri: string;
  toolInput: Record<string, any>;
  toolOutput: any;
  toolResponseMetadata?: Record<string, any> | null;
  toolId: string;
  toolName: string;
  theme?: "light" | "dark";
  timestamp: number;
}

const widgetDataStore = new Map<string, WidgetData>();

// Cleanup expired widget data every 5 minutes
setInterval(
  () => {
    const now = Date.now();
    const ONE_HOUR = 60 * 60 * 1000;
    for (const [toolId, data] of widgetDataStore.entries()) {
      if (now - data.timestamp > ONE_HOUR) {
        widgetDataStore.delete(toolId);
      }
    }
  },
  5 * 60 * 1000,
).unref();
```

### 3. Two-Stage Widget Loading

The system uses a clever two-stage loading process to ensure React Router compatibility:

```mermaid
sequenceDiagram
    participant Browser
    participant Stage1 as Stage 1 Container
    participant Stage2 as Stage 2 Content
    participant MCP as MCP Server

    Browser->>Stage1: GET /widget/abc123
    Stage1-->>Browser: Return container HTML
    Note over Browser: Execute history.replaceState to change URL to /
    Browser->>Stage2: Fetch /widget-content/abc123
    Stage2->>MCP: Read resource from server
    MCP-->>Stage2: Return HTML content
    Stage2->>Stage2: Inject window.openai API script
    Stage2->>Stage2: Add CSP headers
    Stage2-->>Browser: Return enhanced HTML
    Browser->>Browser: Render widget via document.write
```

**Why Two Stages?**

- Many widgets use React Router's `BrowserRouter` which expects clean URLs
- Stage 1 changes URL to "/" before widget code loads
- Stage 2 fetches actual content after URL is reset
- Prevents routing conflicts and 404 errors

#### Stage 1: Container Page

Located in `server/routes/mcp/chatgpt.ts:81-120`:

```typescript
openai.get(\"/widget/:toolId\", async (c) => {
  const toolId = c.req.param(\"toolId\");
  const widgetData = widgetDataStore.get(toolId);

  if (!widgetData) {
    return c.html(\"Error: Widget data not found or expired\", 404);
  }

  return c.html(`
    <!DOCTYPE html>
    <html>
    <head>
      <meta charset=\"utf-8\">
      <title>Loading Widget...</title>
    </head>
    <body>
      <script>
        (async function() {
          // Change URL to \"/\" BEFORE loading widget
          history.replaceState(null, '', '/');

          // Fetch actual widget HTML
          const response = await fetch('/api/mcp/openai/widget-content/${toolId}');
          const html = await response.text();

          // Replace entire document
          document.open();
          document.write(html);
          document.close();
        })();
      </script>
    </body>
    </html>
  `);
});
```

#### Stage 2: Content Injection

Located in `server/routes/mcp/chatgpt.ts:123-459`:

Key steps:

1. Retrieve widget data from store
2. Read HTML from MCP server via `readResource(uri)`
3. Parse view mode and params from query string (`view_mode`, `view_params`)
4. Inject `window.openai` API script with bridge implementation
5. Add security headers (CSP, X-Frame-Options)
6. Set cache control headers (no-cache for fresh content)

### 4. window.openai API Bridge

The injected script provides the OpenAI Apps SDK API to widget code:

```mermaid
graph LR
    subgraph IframeWidget["Iframe (Widget)"]
        Widget[Widget Code]
        API[window.openai]
    end

    subgraph ParentInspector["Parent (Inspector)"]
        Renderer[OpenAIComponentRenderer]
        Backend[Backend API]
    end

    Widget -->|callTool| API
    API -->|postMessage| Renderer
    Renderer -->|fetch tools API| Backend
    Backend -->|postMessage response| Renderer
    Renderer -->|postMessage result| API
    API -->|Promise resolves| Widget

    Widget -->|setWidgetState| API
    API -->|localStorage and postMessage| Renderer

    Widget -->|sendFollowupTurn| API
    API -->|postMessage| Renderer
    Renderer -->|Sends to chat| Backend

    classDef iframe fill:#ffe0b2,stroke:#e65100
    classDef parent fill:#e1f5ff,stroke:#0288d1

    class Widget,API iframe
    class Renderer,Backend parent
```

#### API Implementation

Located in `server/routes/mcp/chatgpt.ts:213-376`:

**Core API Methods:**

```javascript
const openaiAPI = {
  toolInput: ${JSON.stringify(toolInput)},
  toolOutput: ${JSON.stringify(toolOutput)},
  toolResponseMetadata: ${JSON.stringify(toolResponseMetadata ?? null)},
  displayMode: 'inline',
  maxHeight: 600,
  theme: ${JSON.stringify(theme ?? "dark")},
  locale: 'en-US',
  safeArea: { insets: { top: 0, bottom: 0, left: 0, right: 0 } },  // Device safe area insets
  userAgent: {
    device: { type: 'desktop' },  // 'mobile' | 'tablet' | 'desktop'
    capabilities: { hover: true, touch: false }  // Device input capabilities
  },
  view: {
    mode: ${JSON.stringify(viewMode)},  // 'inline' or 'modal'
    params: ${serializeForInlineScript(viewParams)}
  },
  widgetState: null,

  // Persist widget state (localStorage + propagate to model)
  async setWidgetState(state) {
    this.widgetState = state;
    try {
      localStorage.setItem(widgetStateKey, JSON.stringify(state));
    } catch (err) {
      console.error('[OpenAI Widget] Failed to save widget state:', err);
    }
    // Propagate state to parent for model context
    window.parent.postMessage({
      type: 'openai:setWidgetState',
      toolId: toolId,
      state
    }, '*');
  },

  // Call another MCP tool
  async callTool(toolName, params = {}) {
    return new Promise((resolve, reject) => {
      const requestId = `tool_${Date.now()}_${Math.random()}`;

      const handler = (event) => {
        if (event.data.type === 'openai:callTool:response' &&
            event.data.requestId === requestId) {
          window.removeEventListener('message', handler);
          event.data.error ? reject(new Error(event.data.error))
                           : resolve(event.data.result);
        }
      };

      window.addEventListener('message', handler);
      window.parent.postMessage({
        type: 'openai:callTool',
        requestId,
        toolName,
        params
      }, '*');

      setTimeout(() => {
        window.removeEventListener('message', handler);
        reject(new Error('Tool call timeout'));
      }, 30000);
    });
  },

  // Send followup message to chat
  async sendFollowupTurn(message) {
    const payload = typeof message === 'string'
      ? { prompt: message }
      : message;
    window.parent.postMessage({
      type: 'openai:sendFollowup',
      message: payload.prompt || payload
    }, '*');
  },

  // Request display mode change
  async requestDisplayMode(options = {}) {
    const mode = options.mode || 'inline';
    const maxHeight = options.maxHeight;
    this.displayMode = mode;
    if (typeof maxHeight === 'number') {
      this.maxHeight = maxHeight;
    }
    window.parent.postMessage({
      type: 'openai:requestDisplayMode',
      mode,
      maxHeight
    }, '*');
    return { mode };
  },

  // Alias for compatibility
  async sendFollowUpMessage(args) {
    const prompt = typeof args === 'string' ? args : (args?.prompt || '');
    return this.sendFollowupTurn(prompt);
  },

  // Open external URL
  async openExternal(options) {
    const href = typeof options === 'string' ? options : options?.href;
    if (!href) {
      throw new Error('href is required for openExternal');
    }
    window.parent.postMessage({
      type: 'openai:openExternal',
      href
    }, '*');
    window.open(href, '_blank', 'noopener,noreferrer');
  },

  // Request modal dialog
  async requestModal(options) {
    window.parent.postMessage({
      type: 'openai:requestModal',
      title: options.title,
      params: options.params,
      anchor: options.anchor
    }, '*');
  }
};

// Make available globally
window.openai = openaiAPI;
window.webplus = openaiAPI; // Compatibility alias
```

**Device Globals:**

The `window.openai` API provides device context to widgets through several properties:

- **`userAgent.device.type`** - Device type: `'mobile'`, `'tablet'`, or `'desktop'`. In the UI Playground, this is controlled by the device type selector. Outside the playground, it's automatically detected from the browser window size.

- **`userAgent.capabilities`** - Input capabilities:
  - `hover` (boolean) - Whether the device supports hover interactions
  - `touch` (boolean) - Whether the device supports touch input
  
  In the UI Playground, these are controlled by the hover and touch toggle buttons. Outside the playground, they default to `{ hover: true, touch: false }`.

- **`safeArea.insets`** - Safe area insets in pixels for device notches, rounded corners, and gesture areas:
  - `top` (number) - Top inset in pixels
  - `bottom` (number) - Bottom inset in pixels
  - `left` (number) - Left inset in pixels
  - `right` (number) - Right inset in pixels
  
  In the UI Playground, these are configured through the safe area editor with presets for common devices (iPhone notch, Dynamic Island, Android gesture navigation). Outside the playground, all insets default to 0.

Widgets can use these values to adapt their layout and interactions for different device contexts. For example, a widget might disable hover-based tooltips on touch devices or adjust padding to account for safe area insets.

**Security Notes:**

- API is frozen with `writable: false, configurable: false`
- 30-second timeout on tool calls prevents hanging requests
- Origin validation in parent ensures only iframe messages are processed

### 5. Modal Support

As of PR #931, widgets can request modal dialogs using `window.openai.requestModal()`. This enables widgets to display secondary views or detailed information in a separate modal context.

#### Modal Architecture

```mermaid
graph TB
    subgraph InlineWidget[Inline Widget Iframe]
        InlineCode[Widget Code]
        InlineAPI[window.openai]
    end

    subgraph ModalWidget[Modal Widget Iframe]
        ModalCode[Widget Code]
        ModalAPI[window.openai]
    end

    subgraph Parent[OpenAIComponentRenderer]
        Dialog[Dialog Component]
        StateSync[State Synchronization]
    end

    InlineCode -->|requestModal| InlineAPI
    InlineAPI -->|postMessage| Parent
    Parent -->|Opens| Dialog
    Dialog -->|Mounts| ModalWidget
    ModalCode -->|Receives view.mode='modal'| ModalAPI

    InlineAPI -->|setWidgetState| StateSync
    StateSync -->|pushWidgetState| ModalAPI
    ModalAPI -->|setWidgetState| StateSync
    StateSync -->|pushWidgetState| InlineAPI

    classDef inline fill:#e1f5ff,stroke:#0288d1
    classDef modal fill:#fff3e0,stroke:#f57c00
    classDef parent fill:#f3e5f5,stroke:#7b1fa2

    class InlineCode,InlineAPI inline
    class ModalCode,ModalAPI modal
    class Dialog,StateSync parent
```

#### Modal Request Flow

Located in `client/src/components/chat-v2/chatgpt-app-renderer.tsx:380-388`:

```typescript
case "openai:requestModal": {
  setModalTitle(event.data.title || "Modal");
  setModalParams(event.data.params || {});
  setModalOpen(true);
  break;
}
```

When a widget calls `window.openai.requestModal()`, the parent:

1. Extracts modal title and params from the message
2. Opens a Dialog component
3. Mounts a new iframe with the same widget URL
4. Appends query params: `?view_mode=modal&view_params=<encoded_json>`

#### View Mode Detection

Widgets receive view context via `window.openai.view`:

```javascript
// In widget code
if (window.openai.view.mode === "modal") {
  // Render modal-specific UI
  const params = window.openai.view.params;
  renderModalView(params);
} else {
  // Render inline UI
  renderInlineView();
}
```

#### Widget State Synchronization

Modal and inline views share widget state automatically. When either view calls `setWidgetState()`, the state is propagated to the other view via `openai:pushWidgetState` messages.

Located in `client/src/components/chat-v2/chatgpt-app-renderer.tsx:269-284`:

```typescript
// After state is set, push to other view
const targetWindow = isFromInline
  ? modalWindow
  : isFromModal
    ? inlineWindow
    : null;

if (targetWindow) {
  targetWindow.postMessage(
    {
      type: "openai:pushWidgetState",
      toolId: resolvedToolCallId,
      state: event.data.state,
    },
    "*",
  );
}
```

The receiving view updates its local state and dispatches a `openai:widget_state` event:

Located in `server/routes/mcp/chatgpt.ts:410-428`:

```javascript
if (
  event.data.type === "openai:pushWidgetState" &&
  event.data.toolId === toolId
) {
  try {
    const nextState = event.data.state ?? null;
    window.openai.widgetState = nextState;

    // Update localStorage
    try {
      localStorage.setItem(widgetStateKey, JSON.stringify(nextState));
    } catch (err) {}

    // Dispatch event for widget to listen
    try {
      const stateEvent = new CustomEvent("openai:widget_state", {
        detail: { state: nextState },
      });
      window.dispatchEvent(stateEvent);
    } catch (err) {
      console.error(
        "[OpenAI Widget] Failed to dispatch widget state event:",
        err,
      );
    }
  } catch (err) {
    console.error("[OpenAI Widget] Failed to apply pushed widget state:", err);
  }
}
```

**Example Usage:**

```javascript
// In inline widget
document.getElementById("details-btn").addEventListener("click", () => {
  window.openai.requestModal({
    title: "Detailed View",
    params: { itemId: 123, view: "details" },
  });
});

// Widget code handles both views
if (window.openai.view.mode === "modal") {
  const { itemId, view } = window.openai.view.params;
  renderDetailedView(itemId, view);
} else {
  renderSummaryView();
}

// State changes sync automatically
window.openai.setWidgetState({ selectedItem: 123 });
// Both inline and modal views receive the update
```

### 6. Display Mode Support

As of PR #927, widgets can request different display modes to optimize their presentation:

- **Inline** (default) - Widget renders within the chat message flow with configurable height
- **Picture-in-Picture (PiP)** - Widget floats at the top of the screen in a fixed overlay
- **Fullscreen** - Widget expands to fill the entire viewport

#### Display Mode Implementation

The display mode system uses React state to track which widget (if any) is in PiP mode, and applies different CSS classes based on the current mode:

**State Management** (`client/src/components/chat-v2/thread.tsx:62-72`):

```typescript
const [pipWidgetId, setPipWidgetId] = useState<string | null>(null);

const handleRequestPip = (toolCallId: string) => {
  setPipWidgetId(toolCallId);
};

const handleExitPip = (toolCallId: string) => {
  if (pipWidgetId === toolCallId) {
    setPipWidgetId(null);
  }
};
```

**Mode Detection** (`client/src/components/chat-v2/chatgpt-app-renderer.tsx:440-442`):

```typescript
const isPip = displayMode === "pip" && pipWidgetId === resolvedToolCallId;
const isFullscreen = displayMode === "fullscreen";
```

**CSS Classes** (`client/src/components/chat-v2/chatgpt-app-renderer.tsx:444-476`):

```typescript
let containerClassName = "mt-3 space-y-2 relative group";

if (isFullscreen) {
  containerClassName = [
    "fixed",
    "inset-0",
    "z-50",
    "w-full",
    "h-full",
    "bg-background",
    "flex",
    "flex-col",
  ].join(" ");
} else if (isPip) {
  containerClassName = [
    "fixed",
    "top-4",
    "inset-x-0",
    "z-40",
    "w-full",
    "max-w-4xl",
    "mx-auto",
    "space-y-2",
    "bg-background/95",
    "backdrop-blur",
    "supports-[backdrop-filter]:bg-background/80",
    "shadow-xl",
    "border",
    "border-border/60",
    "rounded-xl",
    "p-3",
  ].join(" ");
}
```

**Exit Button** (`client/src/components/chat-v2/chatgpt-app-renderer.tsx:481-493`):

```typescript
{shouldShowExitButton && (
  <button
    onClick={() => {
      setDisplayMode("inline");
      onExitPip?.(resolvedToolCallId);
    }}
    className="absolute left-2 top-2 z-10 flex h-6 w-6 items-center justify-center rounded-md bg-background/80 hover:bg-background border border-border/50 text-muted-foreground hover:text-foreground transition-colors cursor-pointer"
    aria-label="Close PiP mode"
    title="Close PiP mode"
  >
    <X className="w-4 h-4" />
  </button>
)}
```

**Key Features:**

- **Single PiP Widget**: Only one widget can be in PiP mode at a time. Requesting PiP on a different widget automatically exits the current PiP widget.
- **Automatic Inline Fallback**: If a widget is in PiP mode but another widget becomes the active PiP, the first widget automatically returns to inline mode.
- **Z-Index Layering**: Fullscreen widgets use `z-50`, PiP widgets use `z-40`, ensuring proper stacking order.
- **Transform Isolation**: The chat container uses `transform: translateZ(0)` to create a new stacking context, preventing z-index conflicts.
- **Backdrop Blur**: PiP widgets use backdrop blur for a modern floating effect with semi-transparent background.

#### Requesting Display Mode from Widgets

Widgets can request display mode changes using the `window.openai.requestDisplayMode()` API:

```javascript
// Request Picture-in-Picture mode
await window.openai.requestDisplayMode({ mode: "pip" });

// Request Fullscreen mode
await window.openai.requestDisplayMode({ mode: "fullscreen" });

// Return to inline mode
await window.openai.requestDisplayMode({ mode: "inline" });

// Set inline mode with custom height
await window.openai.requestDisplayMode({
  mode: "inline",
  maxHeight: 800,
});
```

The parent component handles these requests and updates the widget's display mode accordingly.

#### Fullscreen Navigation (PR #1033)

When a widget is in fullscreen mode, a navigation header is rendered at the top with back/forward buttons, widget title, and close button. This enables users to navigate multi-page widgets without leaving fullscreen mode.

**Architecture:**

The fullscreen navigation system uses host-backed navigation tracking to mirror the widget's internal history state:

```mermaid
sequenceDiagram
    participant Widget as Widget Iframe
    participant History as History API
    participant Parent as ChatGPTAppRenderer
    participant Header as Fullscreen Header

    Note over Widget,Header: Navigation Tracking
    Widget->>History: history.pushState(state, title, url)
    History->>History: Wrapped pushState increments index
    History->>Parent: postMessage openai:navigationStateChanged
    Parent->>Header: Update back/forward button states

    Note over Widget,Header: User Navigation
    Header->>Parent: User clicks back button
    Parent->>Widget: postMessage openai:navigate {direction: 'back'}
    Widget->>History: history.back()
    History->>Parent: popstate event → postMessage navigationStateChanged
    Parent->>Header: Update button states
```

**Implementation Details:**

1. **History Wrapping** (`server/routes/mcp/chatgpt.ts:352-407`):

```javascript
// Track navigation state
const navigationState = { currentIndex: 0, historyLength: 1 };

// Wrap history.pushState to track navigation
const originalPushState = history.pushState.bind(history);
history.pushState = function(state, title, url) {
  const nextIndex = navigationState.currentIndex + 1;
  const stateWithIndex = { ...state, __navIndex: nextIndex };
  originalPushState(stateWithIndex, title, url);
  navigationState.currentIndex = nextIndex;
  navigationState.historyLength = history.length;
  notifyNavigationState();
};

// Track popstate for back/forward navigation
window.addEventListener('popstate', (event) => {
  const stateIndex = event.state?.__navIndex ?? navigationState.currentIndex;
  navigationState.currentIndex = stateIndex;
  notifyNavigationState();
});

// Notify parent of navigation state changes
const notifyNavigationState = () => {
  window.parent.postMessage({
    type: 'openai:navigationStateChanged',
    toolId: toolId,
    canGoBack: navigationState.currentIndex > 0,
    canGoForward: navigationState.currentIndex < navigationState.historyLength - 1,
    historyLength: navigationState.historyLength,
    currentIndex: navigationState.currentIndex
  }, '*');
};
```

2. **Parent-Side Navigation Handler** (`client/src/components/chat-v2/chatgpt-app-renderer.tsx:888-896`):

```typescript
case "openai:navigationStateChanged": {
  // Update navigation button state
  if (event.data.toolId === resolvedToolCallId) {
    setCanGoBack(event.data.canGoBack ?? false);
    setCanGoForward(event.data.canGoForward ?? false);
  }
  break;
}
```

3. **Navigation Command Handler** (`server/routes/mcp/chatgpt.ts:535-551`):

```javascript
case 'openai:navigate':
  // Host-backed navigation: respond to commands from parent
  if (event.data.toolId === toolId) {
    if (event.data.direction === 'back') {
      if (navigationState.currentIndex > 0) {
        navigationState.currentIndex--;
        history.back();
      }
    } else if (event.data.direction === 'forward') {
      if (navigationState.currentIndex < navigationState.historyLength - 1) {
        navigationState.currentIndex++;
        history.forward();
      }
    }
  }
  break;
```

4. **Fullscreen Header UI** (`client/src/components/chat-v2/chatgpt-app-renderer.tsx:1117-1164`):

```typescript
{isFullscreen && (
  <div className="flex items-center justify-between px-4 h-14 border-b">
    <div className="flex items-center gap-2">
      <button
        onClick={() => navigateWidget("back")}
        disabled={!canGoBack}
        className={canGoBack ? "hover:bg-muted cursor-pointer" : "cursor-not-allowed"}
      >
        <ChevronLeft className="w-5 h-5" />
      </button>
      <button
        onClick={() => navigateWidget("forward")}
        disabled={!canGoForward}
        className={canGoForward ? "hover:bg-muted cursor-pointer" : "cursor-not-allowed"}
      >
        <ChevronRight className="w-5 h-5" />
      </button>
    </div>

    <div className="font-medium text-sm">{toolName || "ChatGPT App"}</div>

    <button onClick={() => setDisplayMode("inline")}>
      <X className="w-5 h-5" />
    </button>
  </div>
)}
```

**Key Features:**

- **Host-Backed Navigation**: Parent component mirrors widget's history state, enabling navigation controls outside the iframe
- **State Persistence**: Navigation index stored in `history.state.__navIndex` to survive popstate events
- **Automatic Tracking**: All `pushState`, `replaceState`, and `popstate` events automatically update navigation state
- **Disabled State Management**: Back/forward buttons are disabled when navigation is not available
- **Transform Isolation Fix**: Parent container's `transform: translateZ(0)` is removed in fullscreen mode to prevent z-index stacking issues

**Use Cases:**

- Multi-page dashboards with internal routing
- Wizard-style forms with step navigation
- Documentation browsers with history
- Any widget using React Router or similar routing libraries

### 7. Parent-Side Message Handling

Located in `client/src/components/chat-v2/chatgpt-app-renderer.tsx:312-347`:

```typescript
useEffect(() => {
  const handleMessage = async (event: MessageEvent) => {
    // Accept messages from inline or modal iframe
    const inlineWindow = iframeRef.current?.contentWindow;
    const modalWindow = modalIframeRef.current?.contentWindow;
    const isFromInline = inlineWindow != null && event.source === inlineWindow;
    const isFromModal = modalWindow != null && event.source === modalWindow;

    if (!isFromInline && !isFromModal) {
      return;
    }

    switch (event.data.type) {
      case \"openai:setWidgetState\":
        localStorage.setItem(widgetStateKey, JSON.stringify(event.data.state));
        break;

      case \"openai:callTool\":
        if (onCallTool) {
          try {
            const result = await onCallTool(
              event.data.toolName,
              event.data.params || {}
            );
            const targetWindow = event.source as Window | null;
            targetWindow?.postMessage({
              type: \"openai:callTool:response\",
              requestId: event.data.requestId,
              result: result
            }, \"*\");
          } catch (err) {
            const targetWindow = event.source as Window | null;
            targetWindow?.postMessage({
              type: \"openai:callTool:response\",
              requestId: event.data.requestId,
              error: err instanceof Error ? err.message : \"Unknown error\"
            }, \"*\");
          }
        }
        break;

      case \"openai:sendFollowup\":
        if (onSendFollowup) {
          onSendFollowup(event.data.message);
        }
        break;

      case \"openai:requestDisplayMode\":
        const mode = event.data.mode;
        setDisplayMode(mode);
        if (mode === \"pip\") {
          onRequestPip?.(resolvedToolCallId);
        } else if (mode === \"inline\" || mode === \"fullscreen\") {
          if (pipWidgetId === resolvedToolCallId) {
            onExitPip?.(resolvedToolCallId);
          }
        }
        if (typeof event.data.maxHeight === \"number\") {
          setMaxHeight(event.data.maxHeight);
        }
        break;
    }
  };

  window.addEventListener(\"message\", handleMessage);
  return () => window.removeEventListener(\"message\", handleMessage);
}, [widgetUrl, onCallTool, onSendFollowup, pipWidgetId, onRequestPip, onExitPip, resolvedToolCallId]);
```

#### Display Mode Synchronization

The component automatically resets to inline mode if another widget takes over PiP mode:

Located in `client/src/components/chat-v2/chatgpt-app-renderer.tsx:368-372`:

```typescript
useEffect(() => {
  if (displayMode === "pip" && pipWidgetId !== resolvedToolCallId) {
    setDisplayMode("inline");
  }
}, [displayMode, pipWidgetId, resolvedToolCallId]);
```

This ensures only one widget can be in PiP mode at a time, preventing overlapping floating widgets.

#### Theme Synchronization

The parent component automatically sends theme updates to widgets when the user changes between light and dark mode:

Located in `client/src/components/chat-v2/chatgpt-app-renderer.tsx:293-307`:

```typescript
// Send theme updates to iframe when theme changes
useEffect(() => {
  if (!isReady || !iframeRef.current?.contentWindow) return;

  iframeRef.current.contentWindow.postMessage(
    {
      type: "openai:set_globals",
      globals: {
        theme: themeMode,
      },
    },
    "*",
  );
}, [themeMode, isReady]);
```

Widgets can listen for theme changes using the `openai:set_globals` event:

```javascript
// In widget code
window.addEventListener("message", (event) => {
  if (event.data.type === "openai:set_globals") {
    const { theme } = event.data.globals;
    // Update widget UI based on theme
    document.body.classList.toggle("dark", theme === "dark");
  }
});
```

#### Widget State Propagation to Model

As of PR #891, widget state changes are now propagated to the LLM model as hidden assistant messages. This allows the AI to understand and reason about widget interactions.

**Implementation** (`client/src/components/chat-v2/chatgpt-app-renderer.tsx:232-244`):

```typescript
case "openai:setWidgetState": {
  // Widget state is already persisted by the iframe script
  console.log("[OpenAI App] Widget state updated:", event.data.state);

  if (onWidgetStateChange && event.data.toolId === resolvedToolCallId) {
    const newState = event.data.state;
    const newStateStr = newState === null ? null : JSON.stringify(newState);

    // Dedupe: only propagate if state actually changed
    if (newStateStr !== previousWidgetStateRef.current) {
      previousWidgetStateRef.current = newStateStr;
      onWidgetStateChange(resolvedToolCallId, newState);
    }
  }
  break;
}
```

**Chat Integration** (`client/src/components/ChatTabV2.tsx:281-326`):

```typescript
const handleWidgetStateChange = useCallback(
  (toolCallId: string, state: any) => {
    setMessages((prevMessages) => {
      const messageId = `widget-state-${toolCallId}`;

      // If state is null, remove the widget state message
      if (state === null) {
        return prevMessages.filter((msg) => msg.id !== messageId);
      }

      const stateText = `The state of widget ${toolCallId} is: ${JSON.stringify(state)}`;

      const existingIndex = prevMessages.findIndex(
        (msg) => msg.id === messageId,
      );

      if (existingIndex !== -1) {
        // Update existing state message if changed
        const existingMessage = prevMessages[existingIndex];
        const existingText =
          existingMessage.parts?.[0]?.type === "text"
            ? (existingMessage.parts[0] as any).text
            : null;
        if (existingText === stateText) {
          return prevMessages; // No change
        }

        const newMessages = [...prevMessages];
        newMessages[existingIndex] = {
          id: messageId,
          role: "assistant",
          parts: [{ type: "text", text: stateText }],
        };
        return newMessages;
      }

      // Add new state message
      return [
        ...prevMessages,
        {
          id: messageId,
          role: "assistant",
          parts: [{ type: "text", text: stateText }],
        },
      ];
    });
  },
  [setMessages],
);
```

**UI Hiding** (`client/src/components/chat-v2/thread.tsx:99`):

```typescript
// Hide widget-state messages from UI (they're sent to model but not displayed)
if (message.id?.startsWith("widget-state-")) return null;
```

**Key Features:**

- **Hidden Messages**: Widget state messages are prefixed with `widget-state-` and hidden from the UI
- **Deduplication**: State changes are only propagated if the serialized state actually changed
- **Model Context**: The LLM receives state updates as assistant messages, enabling it to reason about widget interactions
- **Null Handling**: Setting state to `null` removes the state message entirely
- **Example**: When a chart widget updates its selected date range, the model receives: `"The state of widget tool_123 is: {\"startDate\":\"2024-01-01\",\"endDate\":\"2024-01-31\"}"`

This enables powerful use cases like:

- LLM understanding user interactions with widgets
- Contextual follow-up questions based on widget state
- Multi-turn conversations that reference widget selections
- Debugging widget behavior through model awareness

#### Tool Execution Bridge

Located in `client/src/components/ChatTab.tsx:181-207`:

```typescript
const handleCallTool = async (
  toolName: string,
  params: Record<string, any>
) => {
  const response = await fetch(\"/api/mcp/tools/execute\", {
    method: \"POST\",
    headers: { \"Content-Type\": \"application/json\" },
    body: JSON.stringify({
      toolName,
      parameters: params,
      // Pass serverId if only one server is connected
      ...(selectedConnectedNames.length === 1
        ? { serverId: selectedConnectedNames[0] }
        : {})
    })
  });

  const data = await response.json();
  return data.result;
};
```

## Security Architecture

### Content Security Policy

<<<<<<< HEAD
As of PR #1024, MCPJam Inspector implements configurable CSP enforcement for widget sandboxing with two modes:

**CSP Modes:**

- **Permissive** (default) - Allows all HTTPS resources for development and testing
- **Strict** (widget-declared) - Only allows domains declared in the widget's `openai/widgetCSP` metadata

#### Widget CSP Declaration

Widgets can declare required domains using the `openai/widgetCSP` metadata field in their resource:

```typescript
{
  "_meta": {
    "openai/widgetCSP": {
      "connect_domains": [
        "https://api.example.com",
        "wss://websocket.example.com"
      ],
      "resource_domains": [
        "https://cdn.example.com",
        "https://fonts.googleapis.com"
      ]
    }
  }
}
```

**Domain Types:**

- `connect_domains` - Allowed origins for `fetch()`, `XMLHttpRequest`, and WebSocket connections (maps to `connect-src`)
- `resource_domains` - Allowed origins for scripts, styles, images, fonts, and media (maps to `script-src`, `style-src`, `img-src`, `font-src`, `media-src`)

#### CSP Header Generation

Located in `server/routes/mcp/chatgpt.ts:571-701`:
=======
Located in `server/routes/mcp/chatgpt.ts:408-437`:
>>>>>>> 1f1ac763

```typescript
function buildCspHeader(
  mode: CspMode,
  widgetCsp?: WidgetCspMeta | null,
): CspConfig {
  // Base trusted CDNs (always included for widget asset loading)
  const baseTrustedCdns = [
    "https://persistent.oaistatic.com",
    "https://*.oaistatic.com",
    "https://unpkg.com",
    "https://cdn.jsdelivr.net",
    "https://cdnjs.cloudflare.com",
    "https://cdn.skypack.dev",
    "https://cdn.tailwindcss.com",
  ];

  let connectDomains: string[];
  let resourceDomains: string[];

  switch (mode) {
    case "permissive":
      // Allow https: wildcard
      connectDomains = ["'self'", "https:", "wss:", "ws:"];
      resourceDomains = ["'self'", "data:", "blob:", "https:", ...baseTrustedCdns];
      break;

    case "widget-declared":
      // Honor widget's declared CSP
      connectDomains = [
        "'self'",
        ...(widgetCsp?.connect_domains || []),
      ];
      resourceDomains = [
        "'self'",
        "data:",
        "blob:",
        ...(widgetCsp?.resource_domains || baseTrustedCdns),
      ];
      break;
  }

  // Build full CSP header
  const headerString = [
    "default-src 'self'",
    `script-src 'self' 'unsafe-inline' 'unsafe-eval' ${resourceDomains.join(" ")}`,
    "worker-src 'self' blob:",
    "child-src 'self' blob:",
    `style-src 'self' 'unsafe-inline' ${resourceDomains.join(" ")}`,
    `img-src ${mode === "widget-declared" ? resourceDomains.join(" ") : "'self' data: blob: https:"}`,
    `media-src ${mode === "widget-declared" ? resourceDomains.join(" ") : "'self' data: blob: https:"}`,
    `font-src 'self' data: ${resourceDomains.join(" ")}`,
    `connect-src ${connectDomains.join(" ")}`,
    "frame-ancestors 'self'",
  ].join("; ");

  return { mode, connectDomains, resourceDomains, headerString };
}
```

The CSP header is applied in the `/widget-content/:toolId` endpoint based on the `csp_mode` query parameter.

#### CSP Violation Reporting

Widgets automatically report CSP violations to the parent for debugging. The injected widget script includes a violation listener:

Located in `server/routes/mcp/chatgpt.ts:458-473`:

```javascript
document.addEventListener('securitypolicyviolation', (e) => {
  const violation = {
    type: 'openai:csp-violation',
    toolId: toolId,
    directive: e.violatedDirective,
    blockedUri: e.blockedURI,
    sourceFile: e.sourceFile || null,
    lineNumber: e.lineNumber || null,
    columnNumber: e.columnNumber || null,
    originalPolicy: e.originalPolicy,
    effectiveDirective: e.effectiveDirective,
    disposition: e.disposition,
    timestamp: Date.now(),
  };

  console.warn('[OpenAI Widget CSP Violation]', violation.directive, ':', violation.blockedUri);
  window.parent.postMessage(violation, '*');
});
```

Violations are collected in the widget debug store and displayed in the CSP debug panel with actionable suggestions for fixing CSP declarations.

#### CSP Debug Panel

The UI Playground includes a CSP debug tab (shield icon) that shows:

- **Suggested fix** - Automatically generated `openai/widgetCSP` JSON snippet based on violations
- **Blocked requests** - List of all CSP violations with directive, URI, and source location
- **Declared domains** - Current `connect_domains` and `resource_domains` from widget metadata
- **Full CSP header** - Complete CSP header string for advanced debugging

Located in `client/src/components/chat-v2/csp-debug-panel.tsx`.

#### Development vs Production

- **Development**: Use permissive mode to avoid CSP issues while building widgets
- **Testing**: Switch to strict mode in UI Playground to identify required domains
- **Production**: Always use strict mode with properly declared `openai/widgetCSP` metadata

<Warning>
  The `'unsafe-inline'` and `'unsafe-eval'` directives are currently required for React and other frameworks. Future versions may support stricter CSP with nonces or hashes.
</Warning>

### Iframe Sandbox

Located in `client/src/components/chat-v2/chatgpt-app-renderer.tsx:518-530`:

```typescript
<iframe
  ref={iframeRef}
  src={widgetUrl}
  sandbox=\"allow-scripts allow-same-origin allow-forms allow-popups allow-popups-to-escape-sandbox\"
  title={`OpenAI Component: ${toolCall.name}`}
  allow=\"web-share\"
/>
```

**Sandbox Permissions:**

- `allow-scripts`: Enable JavaScript execution
- `allow-same-origin`: Allow localStorage access (required for state)
- `allow-forms`: Support form submissions
- `allow-popups`: Enable external link navigation
- `allow-popups-to-escape-sandbox`: Allow popup windows to load normally

**Security Trade-offs:**

- `allow-same-origin` + `allow-scripts` = Full JavaScript capabilities
- Required for React Router and modern frameworks
- Mitigated by CSP headers and origin validation
- Widgets should be treated as semi-trusted code

## Complete Data Flow Example

Let's trace a complete interaction where a widget calls a tool:

```mermaid
sequenceDiagram
    participant User
    participant Chat as ChatTab
    participant Widget as Widget Iframe
    participant Renderer as OpenAIComponentRenderer
    participant Backend as Backend API
    participant MCP as MCP Server

    Note over User,MCP: Initial Tool Execution
    User->>Chat: Execute weather tool
    Chat->>Backend: POST tool execution request
    Backend->>MCP: Call weather tool
    MCP-->>Backend: Return tool result with ui:// resource
    Backend-->>Chat: Return tool result
    Chat->>Renderer: Render OpenAI component

    Note over Renderer,Backend: Widget Setup
    Renderer->>Backend: POST widget data to store
    Backend-->>Renderer: Return success
    Renderer->>Renderer: Set widget URL

    Note over Widget,Backend: Widget Loading
    Widget->>Backend: GET widget container (Stage 1)
    Backend-->>Widget: Return container HTML
    Widget->>Widget: Change URL to root path
    Widget->>Backend: Fetch widget content (Stage 2)
    Backend->>MCP: Read resource from MCP
    MCP-->>Backend: Return HTML content
    Backend->>Backend: Inject window.openai script
    Backend-->>Widget: Return enhanced HTML
    Widget->>Widget: Render UI

    Note over User,MCP: Interactive Tool Call from Widget
    User->>Widget: Click Refresh Weather button
    Widget->>Widget: Call window.openai.callTool
    Widget->>Renderer: Send postMessage with tool request
    Renderer->>Backend: POST tool execution request
    Backend->>MCP: Call weather tool with new params
    MCP-->>Backend: Return new weather data
    Backend-->>Renderer: Return tool result
    Renderer->>Widget: Send postMessage with result
    Widget->>Widget: Update UI with new data
    Widget-->>User: Display updated weather

    Note over User,Chat: Followup Message
    User->>Widget: Click Ask about temperature button
    Widget->>Widget: Call window.openai.sendFollowupTurn
    Widget->>Renderer: Send postMessage with followup
    Renderer->>Chat: Call onSendFollowup callback
    Chat->>Chat: Set input and send message
    Chat->>Backend: POST chat message
    Note over Chat,Backend: Normal chat flow continues
```

## Development Guide

### Testing OpenAI SDK Widgets Locally

1. **Create a test MCP server with OpenAI SDK support:**

```typescript
// server.ts
import { Server } from \"@modelcontextprotocol/sdk/server/index.js\";
import { StdioServerTransport } from \"@modelcontextprotocol/sdk/server/stdio.js\";

const server = new Server(
  { name: \"test-widget-server\", version: \"1.0.0\" },
  { capabilities: { tools: {}, resources: {} } }
);

// Define tool with OpenAI output template
server.setRequestHandler(ListToolsRequestSchema, async () => ({
  tools: [{
    name: \"hello_widget\",
    description: \"Test widget with custom UI\",
    inputSchema: {
      type: \"object\",
      properties: {
        name: { type: \"string\" }
      }
    },
    _meta: {
      \"openai/outputTemplate\": \"ui://hello/display\"
    }
  }]
}));

// Tool returns structured content
server.setRequestHandler(CallToolRequestSchema, async (request) => {
  if (request.params.name === \"hello_widget\") {
    return {
      content: [{
        type: \"resource\",
        resource: {
          uri: \"ui://hello/display\",
          mimeType: \"text/html\"
        }
      }],
      _meta: {
        structuredContent: {
          greeting: `Hello, ${request.params.arguments.name}!`,
          timestamp: new Date().toISOString()
        }
      }
    };
  }
});

// Serve widget HTML
server.setRequestHandler(ReadResourceRequestSchema, async (request) => {
  if (request.params.uri === \"ui://hello/display\") {
    return {
      contents: [{
        uri: \"ui://hello/display\",
        mimeType: \"text/html\",
        text: `
<!DOCTYPE html>
<html>
<head>
  <meta charset=\"UTF-8\">
  <title>Hello Widget</title>
  <style>
    body { font-family: system-ui; padding: 20px; }
    button { padding: 10px 20px; margin: 10px 0; }
  </style>
</head>
<body>
  <div id=\"app\"></div>
  <script>
    // Access tool input/output
    const input = window.openai.toolInput;
    const output = window.openai.toolOutput;

    // Render UI
    document.getElementById('app').innerHTML = \`
      <h1>\${output.greeting}</h1>
      <p>Time: \${output.timestamp}</p>
      <button id=\"refresh\">Refresh</button>
      <button id=\"followup\">Send Followup</button>
    \`;

    // Call tool on button click
    document.getElementById('refresh').addEventListener('click', async () => {
      const result = await window.openai.callTool('hello_widget', {
        name: input.name + ' (refreshed)'
      });
      console.log('Tool result:', result);
    });

    // Send followup message
    document.getElementById('followup').addEventListener('click', () => {
      window.openai.sendFollowupTurn('Tell me more about greetings');
    });
  </script>
</body>
</html>
        `
      }]
    };
  }
});

const transport = new StdioServerTransport();
server.connect(transport);
```

2. **Add server to MCPJam Inspector config:**

```json
{
  \"mcpServers\": {
    \"test-widget\": {
      \"command\": \"node\",
      \"args\": [\"path/to/server.ts\"]
    }
  }
}
```

3. **Test in Inspector:**
   - Connect to server in Servers tab
   - Navigate to Chat tab
   - Execute: "Call the hello_widget tool with name John"
   - Widget should render with interactive buttons

### Debugging Widget Issues

**Common Problems:**

1. **Widget doesn't load (404)**
   - Check that `widgetDataStore` contains toolId
   - Verify storage TTL hasn't expired (1 hour default)
   - Confirm MCP server returns valid HTML for `ui://` resource

2. **`window.openai` is undefined**
   - Verify script injection in Stage 2 content endpoint
   - Check browser console for CSP violations
   - Ensure `<head>` tag exists in HTML for injection

3. **Widget data not found (404)**
   - Check that widget data was successfully stored via POST `/api/mcp/openai/widget/store`
   - Verify toolId matches between store and load requests
   - Check server logs for storage errors

4. **Tool calls timeout**
   - Check network tab for `/api/mcp/tools/execute` failures
   - Verify MCP server is connected and responsive
   - Increase timeout in `callTool` implementation (default: 30s)

5. **React Router 404 errors**
   - Confirm Stage 1 executes `history.replaceState('/')` before loading
   - Check that widget uses `BrowserRouter` not `HashRouter`
   - Verify `<base href=\"/\">` is present in HTML

6. **State doesn't persist**
   - Check localStorage in browser DevTools
   - Verify `widgetStateKey` format: `openai-widget-state:${toolName}:${toolId}`
   - Confirm `setWidgetState` postMessage handler is working

7. **Theme not updating**
   - Check that `openai:set_globals` messages are being sent from parent
   - Verify widget has event listener for theme changes
   - Inspect `window.openai.theme` value in widget console

8. **Modal not opening**
   - Verify `requestModal` postMessage is being sent
   - Check that Dialog component state is updating (`modalOpen`)
   - Inspect modal iframe URL includes `view_mode=modal` query param
   - Confirm `window.openai.view.mode` is `'modal'` in modal iframe

9. **State not syncing between inline and modal**
   - Check that both iframes are mounted and have valid contentWindow
   - Verify `openai:pushWidgetState` messages are being sent
   - Inspect localStorage for widget state key
   - Confirm both views have `openai:widget_state` event listener

10. **CSP violations blocking resources**
    - Check the CSP debug tab (shield icon) for violation details
    - Switch to permissive mode in UI Playground to bypass CSP temporarily
    - Add blocked domains to `openai/widgetCSP` metadata in your widget
    - Verify CSP header in Network tab matches expected configuration
    - Use the suggested fix snippet from the CSP debug panel

**Debug Tools:**

```javascript
// Add to widget for debugging
window.addEventListener("message", (e) => {
  console.log("[Widget] Received message:", e.data);
});

// Monitor all postMessage calls
const originalPostMessage = window.parent.postMessage;
window.parent.postMessage = function (...args) {
  console.log("[Widget] Sending message:", args[0]);
  return originalPostMessage.apply(window.parent, args);
};

// Check openai API availability
console.log("openai API:", window.openai);
console.log("toolInput:", window.openai?.toolInput);
console.log("toolOutput:", window.openai?.toolOutput);

// Monitor CSP violations
document.addEventListener("securitypolicyviolation", (e) => {
  console.error("[CSP Violation]", {
    directive: e.violatedDirective,
    blockedUri: e.blockedURI,
    sourceFile: e.sourceFile,
    lineNumber: e.lineNumber,
  });
});
```

### Extending the Implementation

**Adding New OpenAI API Methods:**

1. Update server-side injection script (`server/routes/mcp/resources.ts:250-376`)
2. Add postMessage handler in parent (`client/src/components/chat/openai-component-renderer.tsx:118-196`)
3. Update TypeScript types if needed

**Example: Adding a custom method:**

```typescript
// 1. Server-side API injection (server/routes/mcp/chatgpt.ts)
openaiAPI.customMethod = async function(options) {
  window.parent.postMessage({
    type: 'openai:customMethod',
    data: options
  }, '*');
};

// 2. Parent-side handler (client/src/components/chat-v2/chatgpt-app-renderer.tsx)
case \"openai:customMethod\":
  handleCustomMethod(event.data.data);
  break;
```

## Performance Considerations

### Widget Data Storage

- **TTL**: 1 hour default, configurable in `resources.ts:22`
- **Cleanup**: Runs every 5 minutes
- **Memory**: Each widget stores ~1-10KB (toolInput + toolOutput)
- **Scale**: 1000 concurrent widgets ≈ 10MB memory
- **Recommendation**: For production, use Redis instead of Map

### Iframe Rendering

- **Initial Load**: 200-500ms (Stage 1 + Stage 2 + resource fetch)
- **Tool Calls**: 100-300ms (postMessage + backend + MCP)
- **Optimization**:
  - Cache MCP resource reads (currently disabled with `no-cache`)
  - Preload widget data before iframe creation
  - Use service workers for offline support

### postMessage Overhead

- **Latency**: 5-15ms per message round-trip
- **Payload**: JSON serialization for all data
- **Bottleneck**: Large tool results (>1MB) slow down significantly
- **Mitigation**: Use streaming or chunked responses for large data

## Security Best Practices

1. **Validate postMessage Origins:**

   ```typescript
   if (event.source !== iframeRef.current?.contentWindow) return;
   ```

2. **Sanitize Tool Parameters:**

   ```typescript
   const params = JSON.parse(JSON.stringify(event.data.params)); // Deep clone
   // Validate against tool schema before execution
   ```

3. **Limit Widget Capabilities:**
   - Only expose necessary MCP tools to widgets
   - Implement rate limiting on tool calls
   - Restrict network access via CSP

4. **Content Security Policy:**
   - Remove `unsafe-eval` if possible (breaks some frameworks)
   - Whitelist only trusted CDNs
   - Consider using nonces for inline scripts

5. **Audit Widget Code:**
   - Widgets have semi-trusted status
   - Review HTML content from MCP servers
   - Scan for XSS vulnerabilities
   - Monitor for suspicious postMessage patterns

## Related Files

- `client/src/components/tools/ResultsPanel.tsx` - Detects OpenAI components
<<<<<<< HEAD
- `client/src/components/chat-v2/openai-app-renderer.tsx` - Renders iframes, handles widget lifecycle, and manages display modes
- `client/src/components/chat-v2/chatgpt-app-renderer.tsx` - ChatGPT Apps renderer with CSP support
- `client/src/components/chat-v2/csp-debug-panel.tsx` - CSP debug panel UI
- `client/src/components/chat-v2/thread.tsx` - Manages PiP state and CSP debug tab
- `client/src/components/ChatTabV2.tsx` - Chat integration with transform isolation for z-index stacking
- `client/src/components/ui-playground/PlaygroundMain.tsx` - UI Playground with CSP mode selector
- `server/routes/mcp/openai.ts` - Widget storage, serving, and OpenAI bridge injection
- `server/routes/mcp/chatgpt.ts` - CSP header generation and enforcement
=======
- `client/src/components/chat-v2/chatgpt-app-renderer.tsx` - Renders iframes, handles widget lifecycle, and manages display modes
- `client/src/components/chat-v2/thread.tsx` - Manages PiP state across all widgets in the thread
- `client/src/components/ChatTabV2.tsx` - Chat integration with transform isolation for z-index stacking
- `server/routes/mcp/chatgpt.ts` - Widget storage, serving, and OpenAI bridge injection
>>>>>>> 1f1ac763
- `server/routes/mcp/index.ts` - Mounts OpenAI routes at `/openai`
- `client/src/stores/ui-playground-store.ts` - CSP mode state management
- `client/src/stores/widget-debug-store.ts` - CSP violation tracking
- `client/src/lib/mcp-tools-api.ts` - Tool execution API

## Resources

- [OpenAI Apps SDK - Custom UX Guide](https://developers.openai.com/apps-sdk/build/custom-ux)
- [OpenAI Apps SDK - API Reference](https://developers.openai.com/apps-sdk/reference)
- [MCP Specification](https://modelcontextprotocol.io/)
- [MCPJam Inspector Repository](https://github.com/MCPJam/inspector)

## Contributing

When contributing to the OpenAI SDK integration:

1. **Test with real MCP servers** - Don't just mock the API
2. **Check security implications** - All changes to iframe/postMessage code need review
3. **Update this documentation** - Keep architecture diagrams current
4. **Add debug logging** - Use `console.log` with `[OpenAI Widget]` prefix
5. **Consider backwards compatibility** - Existing widgets should continue working

For questions or issues, open a GitHub issue or join our [Discord community](https://discord.gg/JEnDtz8X6z).<|MERGE_RESOLUTION|>--- conflicted
+++ resolved
@@ -1233,8 +1233,7 @@
 
 ### Content Security Policy
 
-<<<<<<< HEAD
-As of PR #1024, MCPJam Inspector implements configurable CSP enforcement for widget sandboxing with two modes:
+MCPJam Inspector implements configurable CSP enforcement for widget sandboxing with two modes:
 
 **CSP Modes:**
 
@@ -1270,9 +1269,6 @@
 #### CSP Header Generation
 
 Located in `server/routes/mcp/chatgpt.ts:571-701`:
-=======
-Located in `server/routes/mcp/chatgpt.ts:408-437`:
->>>>>>> 1f1ac763
 
 ```typescript
 function buildCspHeader(
@@ -1778,7 +1774,6 @@
 ## Related Files
 
 - `client/src/components/tools/ResultsPanel.tsx` - Detects OpenAI components
-<<<<<<< HEAD
 - `client/src/components/chat-v2/openai-app-renderer.tsx` - Renders iframes, handles widget lifecycle, and manages display modes
 - `client/src/components/chat-v2/chatgpt-app-renderer.tsx` - ChatGPT Apps renderer with CSP support
 - `client/src/components/chat-v2/csp-debug-panel.tsx` - CSP debug panel UI
@@ -1787,12 +1782,6 @@
 - `client/src/components/ui-playground/PlaygroundMain.tsx` - UI Playground with CSP mode selector
 - `server/routes/mcp/openai.ts` - Widget storage, serving, and OpenAI bridge injection
 - `server/routes/mcp/chatgpt.ts` - CSP header generation and enforcement
-=======
-- `client/src/components/chat-v2/chatgpt-app-renderer.tsx` - Renders iframes, handles widget lifecycle, and manages display modes
-- `client/src/components/chat-v2/thread.tsx` - Manages PiP state across all widgets in the thread
-- `client/src/components/ChatTabV2.tsx` - Chat integration with transform isolation for z-index stacking
-- `server/routes/mcp/chatgpt.ts` - Widget storage, serving, and OpenAI bridge injection
->>>>>>> 1f1ac763
 - `server/routes/mcp/index.ts` - Mounts OpenAI routes at `/openai`
 - `client/src/stores/ui-playground-store.ts` - CSP mode state management
 - `client/src/stores/widget-debug-store.ts` - CSP violation tracking
