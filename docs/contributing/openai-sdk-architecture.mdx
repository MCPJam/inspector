---
title: "OpenAI SDK Integration"
description: "Understanding MCPJam Inspector's OpenAI Apps SDK implementation for custom UX components"
icon: "puzzle-piece"
---

# OpenAI SDK Architecture

This guide explains how MCPJam Inspector implements the OpenAI Apps SDK to render custom UI components for MCP tool results. This enables MCP server developers to create rich, interactive visualizations for their tool outputs.

<Note>
  MCPJam Inspector also supports
  [MCP-UI](https://github.com/modelcontextprotocol/mcp-ui) for simpler
  component-based UIs. See the [Playground
  Architecture](./playground-architecture#mcp-ui-integration) docs for MCP-UI
  implementation details.
</Note>

## Overview

MCPJam Inspector provides full support for the [OpenAI Apps SDK](https://developers.openai.com/apps-sdk), allowing MCP tools to return custom UI components that render in iframes with a sandboxed `window.openai` API bridge.

<Note>
  This document covers the **V1 Playground** implementation. As of PR #773,
  **Playground V2** (`ChatTabV2.tsx`) also supports OpenAI Apps with a
  streamlined implementation using `chatgpt-app-renderer.tsx`. The V2
  implementation uses MCP resources API to fetch widget templates and renders
  them with similar `window.openai` bridge capabilities.
</Note>

### Key Features

- **Custom UI Rendering**: Display tool results using custom HTML/React components
- **Interactive Widgets**: Components can call other MCP tools and send followup messages
- **State Persistence**: Widget state persists across sessions via localStorage
- **Theme Synchronization**: Widgets automatically receive theme updates (light/dark mode)
- **Secure Isolation**: Components run in sandboxed iframes with CSP headers
- **Server-Side Storage**: Widget context stored server-side with 1-hour TTL for iframe access
- **Modal Support**: Widgets can open modal dialogs with separate view contexts
- **Dual Mode Support**:
  - `ui://` URIs for server-provided HTML content
  - External URLs for remotely hosted components

### OpenAI Apps SDK vs MCP-UI

MCPJam Inspector supports two approaches for custom UI rendering:

| Feature           | OpenAI Apps SDK                   | MCP-UI                         |
| ----------------- | --------------------------------- | ------------------------------ |
| Specification     | OpenAI proprietary                | MCP-UI (open standard)         |
| Rendering         | Sandboxed iframes                 | RemoteDOM components           |
| Complexity        | Full web applications             | Simple interactive components  |
| Tool calls        | `window.openai.callTool()`        | Action handlers                |
| State persistence | `window.openai.setWidgetState()`  | Not supported                  |
| Security          | Full iframe sandbox               | Component-level isolation      |
| Best for          | Complex dashboards, charts, forms | Buttons, cards, simple layouts |

**When to use OpenAI Apps SDK:**

- Need full JavaScript framework support (React, Vue, etc.)
- Require persistent state across sessions
- Building complex interactive visualizations
- Need access to external APIs and libraries

**When to use MCP-UI:**

- Simple interactive components (buttons, cards)
- Prefer open standards over proprietary APIs
- Don't need state persistence
- Want faster rendering without iframe overhead

See [Playground Architecture - MCP-UI Integration](./playground-architecture#mcp-ui-integration) for MCP-UI implementation details.

## Architecture Overview

```mermaid
graph TB
    subgraph Frontend["Frontend (React)"]
        Chat[ChatTab Component]
        Message[Message Component]
        Results[ResultsPanel Component]
        Renderer[OpenAIComponentRenderer]
        Iframe[Sandboxed Iframe]

        Chat --> Message
        Message --> Results
        Results --> Renderer
        Renderer --> Iframe
    end

    subgraph Backend["Backend (Hono.js)"]
        ToolExec[Tool Execution]
        Storage[Widget Data Store]
        StoreEndpoint["POST /openai/widget/store"]
        WidgetEndpoint["GET /openai/widget/:toolId"]
        ContentEndpoint["GET /openai/widget-content/:toolId"]
        MCPRead[MCP Resource Read]

        ToolExec --> StoreEndpoint
        StoreEndpoint --> Storage
        WidgetEndpoint --> ContentEndpoint
        ContentEndpoint --> Storage
        ContentEndpoint --> MCPRead
    end

    subgraph MCPServer["MCP Server"]
        Tool[MCP Tool]
        Resource["Resource: ui://"]

        Tool -.returns.-> Resource
    end

    Renderer -->|Store widget data| StoreEndpoint
    Renderer -->|Load iframe| WidgetEndpoint
    Iframe -->|postMessage| Renderer
    Renderer -->|Call tool| ToolExec
    ContentEndpoint -->|Fetch HTML| MCPRead
    MCPRead -->|Read resource| Resource

    classDef frontend fill:#e1f5ff,stroke:#0288d1
    classDef backend fill:#fff3e0,stroke:#f57c00
    classDef mcp fill:#f3e5f5,stroke:#7b1fa2

    class Chat,Message,Results,Renderer,Iframe frontend
    class ToolExec,Storage,WidgetEndpoint,ContentEndpoint,MCPRead backend
    class Tool,Resource mcp
```

## Component Flow

### 1. Tool Execution & Detection

When a tool is executed that returns OpenAI SDK components or MCP Apps, the system detects this in multiple ways:

**Method A: `_meta["openai/outputTemplate"]` field (ChatGPT Apps)**

```typescript
// Tool definition includes OpenAI output template
{
  "name": "weather_widget",
  "description": "Get weather with custom UI",
  "_meta": {
    "openai/outputTemplate": "ui://weather/display"
  }
}
```

**Method B: `_meta["ui/resourceUri"]` field (MCP Apps)**

```typescript
// Tool definition includes MCP Apps resource URI
{
  "name": "weather_widget",
  "description": "Get weather with custom UI",
  "_meta": {
    "ui/resourceUri": "ui://weather/display"
  }
}
```

**Method C: `ui://` resource in response**

```typescript
// Tool result contains ui:// resource
{
  "content": [{
    "type": "resource",
    "resource": {
      "uri": "ui://weather/display",
      "mimeType": "text/html"
    }
  }]
}
```

#### ResultsPanel Detection Logic

Located in `client/src/components/tools/ResultsPanel.tsx:100-104`:

```typescript
// Check for OpenAI component or MCP App using tool metadata from definition
const openaiOutputTemplate = toolMeta?.[\"openai/outputTemplate\"];
const mcpAppResourceUri = toolMeta?.[\"ui/resourceUri\"];
const hasOpenAIComponent =
  openaiOutputTemplate && typeof openaiOutputTemplate === \"string\";
const hasMCPApp = mcpAppResourceUri && typeof mcpAppResourceUri === \"string\";
const uiResource = resolveUIResource(result);
```

The system detects custom UI components by checking for:

1. `openai/outputTemplate` metadata (ChatGPT Apps)
2. `ui/resourceUri` metadata (MCP Apps)
3. `ui://` URIs in tool results via `resolveUIResource`

The `resolveUIResource` function searches for `ui://` URIs in:

1. Direct `resource` field at root level
2. `content` array items with `type: "resource"`

### 2. Widget Data Storage Flow

Before rendering, widget data must be stored server-side for iframe access:

```mermaid
sequenceDiagram
    participant Renderer as OpenAIComponentRenderer
    participant API as API Endpoint
    participant Store as Widget Data Store

    Renderer->>Renderer: Extract structuredContent from result
    Renderer->>API: POST /api/mcp/openai/widget/store
    API->>Store: Store widget data with toolId
    Store-->>API: Success
    API-->>Renderer: Return success: true
    Renderer->>Renderer: Set widget URL
    Note over Store: Data expires after 1 hour TTL
```

**Why Store Server-Side?**

- Iframes need access to `toolInput` and `toolOutput` for `window.openai` API
- Client localStorage can't be shared across iframe sandbox boundaries
- Server becomes the source of truth for widget initialization data

#### Storage Implementation

Located in `server/routes/mcp/chatgpt.ts:14-32`:

```typescript
interface WidgetData {
  serverId: string;
  uri: string;
  toolInput: Record<string, any>;
  toolOutput: any;
  toolResponseMetadata?: Record<string, any> | null;
  toolId: string;
  toolName: string;
  theme?: "light" | "dark";
  timestamp: number;
}

const widgetDataStore = new Map<string, WidgetData>();

// Cleanup expired widget data every 5 minutes
setInterval(
  () => {
    const now = Date.now();
    const ONE_HOUR = 60 * 60 * 1000;
    for (const [toolId, data] of widgetDataStore.entries()) {
      if (now - data.timestamp > ONE_HOUR) {
        widgetDataStore.delete(toolId);
      }
    }
  },
  5 * 60 * 1000,
).unref();
```

### 3. Two-Stage Widget Loading

The system uses a clever two-stage loading process to ensure React Router compatibility:

```mermaid
sequenceDiagram
    participant Browser
    participant Stage1 as Stage 1 Container
    participant Stage2 as Stage 2 Content
    participant MCP as MCP Server

    Browser->>Stage1: GET /widget/abc123
    Stage1-->>Browser: Return container HTML
    Note over Browser: Execute history.replaceState to change URL to /
    Browser->>Stage2: Fetch /widget-content/abc123
    Stage2->>MCP: Read resource from server
    MCP-->>Stage2: Return HTML content
    Stage2->>Stage2: Inject window.openai API script
    Stage2->>Stage2: Add CSP headers
    Stage2-->>Browser: Return enhanced HTML
    Browser->>Browser: Render widget via document.write
```

**Why Two Stages?**

- Many widgets use React Router's `BrowserRouter` which expects clean URLs
- Stage 1 changes URL to "/" before widget code loads
- Stage 2 fetches actual content after URL is reset
- Prevents routing conflicts and 404 errors

#### Stage 1: Container Page

Located in `server/routes/mcp/chatgpt.ts:81-120`:

```typescript
openai.get(\"/widget/:toolId\", async (c) => {
  const toolId = c.req.param(\"toolId\");
  const widgetData = widgetDataStore.get(toolId);

  if (!widgetData) {
    return c.html(\"Error: Widget data not found or expired\", 404);
  }

  return c.html(`
    <!DOCTYPE html>
    <html>
    <head>
      <meta charset=\"utf-8\">
      <title>Loading Widget...</title>
    </head>
    <body>
      <script>
        (async function() {
          // Change URL to \"/\" BEFORE loading widget
          history.replaceState(null, '', '/');

          // Fetch actual widget HTML
          const response = await fetch('/api/mcp/openai/widget-content/${toolId}');
          const html = await response.text();

          // Replace entire document
          document.open();
          document.write(html);
          document.close();
        })();
      </script>
    </body>
    </html>
  `);
});
```

#### Stage 2: Content Injection

Located in `server/routes/mcp/chatgpt.ts:123-459`:

Key steps:

1. Retrieve widget data from store
2. Read HTML from MCP server via `readResource(uri)`
3. Parse view mode and params from query string (`view_mode`, `view_params`)
4. Inject `window.openai` API script with bridge implementation
5. Add security headers (CSP, X-Frame-Options)
6. Set cache control headers (no-cache for fresh content)

### 4. window.openai API Bridge

The injected script provides the OpenAI Apps SDK API to widget code:

```mermaid
graph LR
    subgraph IframeWidget["Iframe (Widget)"]
        Widget[Widget Code]
        API[window.openai]
    end

    subgraph ParentInspector["Parent (Inspector)"]
        Renderer[OpenAIComponentRenderer]
        Backend[Backend API]
    end

    Widget -->|callTool| API
    API -->|postMessage| Renderer
    Renderer -->|fetch tools API| Backend
    Backend -->|postMessage response| Renderer
    Renderer -->|postMessage result| API
    API -->|Promise resolves| Widget

    Widget -->|setWidgetState| API
    API -->|localStorage and postMessage| Renderer

    Widget -->|sendFollowupTurn| API
    API -->|postMessage| Renderer
    Renderer -->|Sends to chat| Backend

    classDef iframe fill:#ffe0b2,stroke:#e65100
    classDef parent fill:#e1f5ff,stroke:#0288d1

    class Widget,API iframe
    class Renderer,Backend parent
```

#### API Implementation

Located in `server/routes/mcp/chatgpt.ts:213-376`:

**Core API Methods:**

```javascript
const openaiAPI = {
  toolInput: ${JSON.stringify(toolInput)},
  toolOutput: ${JSON.stringify(toolOutput)},
  toolResponseMetadata: ${JSON.stringify(toolResponseMetadata ?? null)},
  displayMode: 'inline',
  maxHeight: 600,
  theme: ${JSON.stringify(theme ?? "dark")},
<<<<<<< HEAD
  locale: ${JSON.stringify(locale ?? "en-US")},  // From playground locale selector
  safeArea: { insets: { top: 0, bottom: 0, left: 0, right: 0 } },
=======
  locale: 'en-US',
  safeArea: { insets: { top: 0, bottom: 0, left: 0, right: 0 } },  // Device safe area insets
>>>>>>> 94430974
  userAgent: {
    device: { type: 'desktop' },  // 'mobile' | 'tablet' | 'desktop'
    capabilities: { hover: true, touch: false }  // Device input capabilities
  },
  view: {
    mode: ${JSON.stringify(viewMode)},  // 'inline' or 'modal'
    params: ${serializeForInlineScript(viewParams)}
  },
  widgetState: null,

  // Persist widget state (localStorage + propagate to model)
  async setWidgetState(state) {
    this.widgetState = state;
    try {
      localStorage.setItem(widgetStateKey, JSON.stringify(state));
    } catch (err) {
      console.error('[OpenAI Widget] Failed to save widget state:', err);
    }
    // Propagate state to parent for model context
    window.parent.postMessage({
      type: 'openai:setWidgetState',
      toolId: toolId,
      state
    }, '*');
  },

  // Call another MCP tool
  async callTool(toolName, params = {}) {
    return new Promise((resolve, reject) => {
      const requestId = `tool_${Date.now()}_${Math.random()}`;

      const handler = (event) => {
        if (event.data.type === 'openai:callTool:response' &&
            event.data.requestId === requestId) {
          window.removeEventListener('message', handler);
          event.data.error ? reject(new Error(event.data.error))
                           : resolve(event.data.result);
        }
      };

      window.addEventListener('message', handler);
      window.parent.postMessage({
        type: 'openai:callTool',
        requestId,
        toolName,
        params
      }, '*');

      setTimeout(() => {
        window.removeEventListener('message', handler);
        reject(new Error('Tool call timeout'));
      }, 30000);
    });
  },

  // Send followup message to chat
  async sendFollowupTurn(message) {
    const payload = typeof message === 'string'
      ? { prompt: message }
      : message;
    window.parent.postMessage({
      type: 'openai:sendFollowup',
      message: payload.prompt || payload
    }, '*');
  },

  // Request display mode change
  async requestDisplayMode(options = {}) {
    const mode = options.mode || 'inline';
    const maxHeight = options.maxHeight;
    this.displayMode = mode;
    if (typeof maxHeight === 'number') {
      this.maxHeight = maxHeight;
    }
    window.parent.postMessage({
      type: 'openai:requestDisplayMode',
      mode,
      maxHeight
    }, '*');
    return { mode };
  },

  // Alias for compatibility
  async sendFollowUpMessage(args) {
    const prompt = typeof args === 'string' ? args : (args?.prompt || '');
    return this.sendFollowupTurn(prompt);
  },

  // Open external URL
  async openExternal(options) {
    const href = typeof options === 'string' ? options : options?.href;
    if (!href) {
      throw new Error('href is required for openExternal');
    }
    window.parent.postMessage({
      type: 'openai:openExternal',
      href
    }, '*');
    window.open(href, '_blank', 'noopener,noreferrer');
  },

  // Request modal dialog
  async requestModal(options) {
    window.parent.postMessage({
      type: 'openai:requestModal',
      title: options.title,
      params: options.params,
      anchor: options.anchor
    }, '*');
  }
};

// Make available globally
window.openai = openaiAPI;
window.webplus = openaiAPI; // Compatibility alias
```

**Device Globals:**

The `window.openai` API provides device context to widgets through several properties:

- **`userAgent.device.type`** - Device type: `'mobile'`, `'tablet'`, or `'desktop'`. In the UI Playground, this is controlled by the device type selector. Outside the playground, it's automatically detected from the browser window size.

- **`userAgent.capabilities`** - Input capabilities:
  - `hover` (boolean) - Whether the device supports hover interactions
  - `touch` (boolean) - Whether the device supports touch input
  
  In the UI Playground, these are controlled by the hover and touch toggle buttons. Outside the playground, they default to `{ hover: true, touch: false }`.

- **`safeArea.insets`** - Safe area insets in pixels for device notches, rounded corners, and gesture areas:
  - `top` (number) - Top inset in pixels
  - `bottom` (number) - Bottom inset in pixels
  - `left` (number) - Left inset in pixels
  - `right` (number) - Right inset in pixels
  
  In the UI Playground, these are configured through the safe area editor with presets for common devices (iPhone notch, Dynamic Island, Android gesture navigation). Outside the playground, all insets default to 0.

Widgets can use these values to adapt their layout and interactions for different device contexts. For example, a widget might disable hover-based tooltips on touch devices or adjust padding to account for safe area insets.

**Security Notes:**

- API is frozen with `writable: false, configurable: false`
- 30-second timeout on tool calls prevents hanging requests
- Origin validation in parent ensures only iframe messages are processed

### 5. Modal Support

As of PR #931, widgets can request modal dialogs using `window.openai.requestModal()`. This enables widgets to display secondary views or detailed information in a separate modal context.

#### Modal Architecture

```mermaid
graph TB
    subgraph InlineWidget[Inline Widget Iframe]
        InlineCode[Widget Code]
        InlineAPI[window.openai]
    end

    subgraph ModalWidget[Modal Widget Iframe]
        ModalCode[Widget Code]
        ModalAPI[window.openai]
    end

    subgraph Parent[OpenAIComponentRenderer]
        Dialog[Dialog Component]
        StateSync[State Synchronization]
    end

    InlineCode -->|requestModal| InlineAPI
    InlineAPI -->|postMessage| Parent
    Parent -->|Opens| Dialog
    Dialog -->|Mounts| ModalWidget
    ModalCode -->|Receives view.mode='modal'| ModalAPI

    InlineAPI -->|setWidgetState| StateSync
    StateSync -->|pushWidgetState| ModalAPI
    ModalAPI -->|setWidgetState| StateSync
    StateSync -->|pushWidgetState| InlineAPI

    classDef inline fill:#e1f5ff,stroke:#0288d1
    classDef modal fill:#fff3e0,stroke:#f57c00
    classDef parent fill:#f3e5f5,stroke:#7b1fa2

    class InlineCode,InlineAPI inline
    class ModalCode,ModalAPI modal
    class Dialog,StateSync parent
```

#### Modal Request Flow

Located in `client/src/components/chat-v2/chatgpt-app-renderer.tsx:380-388`:

```typescript
case "openai:requestModal": {
  setModalTitle(event.data.title || "Modal");
  setModalParams(event.data.params || {});
  setModalOpen(true);
  break;
}
```

When a widget calls `window.openai.requestModal()`, the parent:

1. Extracts modal title and params from the message
2. Opens a Dialog component
3. Mounts a new iframe with the same widget URL
4. Appends query params: `?view_mode=modal&view_params=<encoded_json>`

#### View Mode Detection

Widgets receive view context via `window.openai.view`:

```javascript
// In widget code
if (window.openai.view.mode === "modal") {
  // Render modal-specific UI
  const params = window.openai.view.params;
  renderModalView(params);
} else {
  // Render inline UI
  renderInlineView();
}
```

#### Widget State Synchronization

Modal and inline views share widget state automatically. When either view calls `setWidgetState()`, the state is propagated to the other view via `openai:pushWidgetState` messages.

Located in `client/src/components/chat-v2/chatgpt-app-renderer.tsx:269-284`:

```typescript
// After state is set, push to other view
const targetWindow = isFromInline
  ? modalWindow
  : isFromModal
    ? inlineWindow
    : null;

if (targetWindow) {
  targetWindow.postMessage(
    {
      type: "openai:pushWidgetState",
      toolId: resolvedToolCallId,
      state: event.data.state,
    },
    "*",
  );
}
```

The receiving view updates its local state and dispatches a `openai:widget_state` event:

Located in `server/routes/mcp/chatgpt.ts:410-428`:

```javascript
if (
  event.data.type === "openai:pushWidgetState" &&
  event.data.toolId === toolId
) {
  try {
    const nextState = event.data.state ?? null;
    window.openai.widgetState = nextState;

    // Update localStorage
    try {
      localStorage.setItem(widgetStateKey, JSON.stringify(nextState));
    } catch (err) {}

    // Dispatch event for widget to listen
    try {
      const stateEvent = new CustomEvent("openai:widget_state", {
        detail: { state: nextState },
      });
      window.dispatchEvent(stateEvent);
    } catch (err) {
      console.error(
        "[OpenAI Widget] Failed to dispatch widget state event:",
        err,
      );
    }
  } catch (err) {
    console.error("[OpenAI Widget] Failed to apply pushed widget state:", err);
  }
}
```

**Example Usage:**

```javascript
// In inline widget
document.getElementById("details-btn").addEventListener("click", () => {
  window.openai.requestModal({
    title: "Detailed View",
    params: { itemId: 123, view: "details" },
  });
});

// Widget code handles both views
if (window.openai.view.mode === "modal") {
  const { itemId, view } = window.openai.view.params;
  renderDetailedView(itemId, view);
} else {
  renderSummaryView();
}

// State changes sync automatically
window.openai.setWidgetState({ selectedItem: 123 });
// Both inline and modal views receive the update
```

### 6. Display Mode Support

As of PR #927, widgets can request different display modes to optimize their presentation:

- **Inline** (default) - Widget renders within the chat message flow with configurable height
- **Picture-in-Picture (PiP)** - Widget floats at the top of the screen in a fixed overlay
- **Fullscreen** - Widget expands to fill the entire viewport

#### Display Mode Implementation

The display mode system uses React state to track which widget (if any) is in PiP mode, and applies different CSS classes based on the current mode:

**State Management** (`client/src/components/chat-v2/thread.tsx:62-72`):

```typescript
const [pipWidgetId, setPipWidgetId] = useState<string | null>(null);

const handleRequestPip = (toolCallId: string) => {
  setPipWidgetId(toolCallId);
};

const handleExitPip = (toolCallId: string) => {
  if (pipWidgetId === toolCallId) {
    setPipWidgetId(null);
  }
};
```

**Mode Detection** (`client/src/components/chat-v2/chatgpt-app-renderer.tsx:440-442`):

```typescript
const isPip = displayMode === "pip" && pipWidgetId === resolvedToolCallId;
const isFullscreen = displayMode === "fullscreen";
```

**CSS Classes** (`client/src/components/chat-v2/chatgpt-app-renderer.tsx:444-476`):

```typescript
let containerClassName = "mt-3 space-y-2 relative group";

if (isFullscreen) {
  containerClassName = [
    "fixed",
    "inset-0",
    "z-50",
    "w-full",
    "h-full",
    "bg-background",
    "flex",
    "flex-col",
  ].join(" ");
} else if (isPip) {
  containerClassName = [
    "fixed",
    "top-4",
    "inset-x-0",
    "z-40",
    "w-full",
    "max-w-4xl",
    "mx-auto",
    "space-y-2",
    "bg-background/95",
    "backdrop-blur",
    "supports-[backdrop-filter]:bg-background/80",
    "shadow-xl",
    "border",
    "border-border/60",
    "rounded-xl",
    "p-3",
  ].join(" ");
}
```

**Exit Button** (`client/src/components/chat-v2/chatgpt-app-renderer.tsx:481-493`):

```typescript
{shouldShowExitButton && (
  <button
    onClick={() => {
      setDisplayMode("inline");
      onExitPip?.(resolvedToolCallId);
    }}
    className="absolute left-2 top-2 z-10 flex h-6 w-6 items-center justify-center rounded-md bg-background/80 hover:bg-background border border-border/50 text-muted-foreground hover:text-foreground transition-colors cursor-pointer"
    aria-label="Close PiP mode"
    title="Close PiP mode"
  >
    <X className="w-4 h-4" />
  </button>
)}
```

**Key Features:**

- **Single PiP Widget**: Only one widget can be in PiP mode at a time. Requesting PiP on a different widget automatically exits the current PiP widget.
- **Automatic Inline Fallback**: If a widget is in PiP mode but another widget becomes the active PiP, the first widget automatically returns to inline mode.
- **Z-Index Layering**: Fullscreen widgets use `z-50`, PiP widgets use `z-40`, ensuring proper stacking order.
- **Transform Isolation**: The chat container uses `transform: translateZ(0)` to create a new stacking context, preventing z-index conflicts.
- **Backdrop Blur**: PiP widgets use backdrop blur for a modern floating effect with semi-transparent background.

#### Requesting Display Mode from Widgets

Widgets can request display mode changes using the `window.openai.requestDisplayMode()` API:

```javascript
// Request Picture-in-Picture mode
await window.openai.requestDisplayMode({ mode: "pip" });

// Request Fullscreen mode
await window.openai.requestDisplayMode({ mode: "fullscreen" });

// Return to inline mode
await window.openai.requestDisplayMode({ mode: "inline" });

// Set inline mode with custom height
await window.openai.requestDisplayMode({
  mode: "inline",
  maxHeight: 800,
});
```

The parent component handles these requests and updates the widget's display mode accordingly.

#### Fullscreen Navigation (PR #1033)

When a widget is in fullscreen mode, a navigation header is rendered at the top with back/forward buttons, widget title, and close button. This enables users to navigate multi-page widgets without leaving fullscreen mode.

**Architecture:**

The fullscreen navigation system uses host-backed navigation tracking to mirror the widget's internal history state:

```mermaid
sequenceDiagram
    participant Widget as Widget Iframe
    participant History as History API
    participant Parent as ChatGPTAppRenderer
    participant Header as Fullscreen Header

    Note over Widget,Header: Navigation Tracking
    Widget->>History: history.pushState(state, title, url)
    History->>History: Wrapped pushState increments index
    History->>Parent: postMessage openai:navigationStateChanged
    Parent->>Header: Update back/forward button states

    Note over Widget,Header: User Navigation
    Header->>Parent: User clicks back button
    Parent->>Widget: postMessage openai:navigate {direction: 'back'}
    Widget->>History: history.back()
    History->>Parent: popstate event → postMessage navigationStateChanged
    Parent->>Header: Update button states
```

**Implementation Details:**

1. **History Wrapping** (`server/routes/mcp/chatgpt.ts:352-407`):

```javascript
// Track navigation state
const navigationState = { currentIndex: 0, historyLength: 1 };

// Wrap history.pushState to track navigation
const originalPushState = history.pushState.bind(history);
history.pushState = function(state, title, url) {
  const nextIndex = navigationState.currentIndex + 1;
  const stateWithIndex = { ...state, __navIndex: nextIndex };
  originalPushState(stateWithIndex, title, url);
  navigationState.currentIndex = nextIndex;
  navigationState.historyLength = history.length;
  notifyNavigationState();
};

// Track popstate for back/forward navigation
window.addEventListener('popstate', (event) => {
  const stateIndex = event.state?.__navIndex ?? navigationState.currentIndex;
  navigationState.currentIndex = stateIndex;
  notifyNavigationState();
});

// Notify parent of navigation state changes
const notifyNavigationState = () => {
  window.parent.postMessage({
    type: 'openai:navigationStateChanged',
    toolId: toolId,
    canGoBack: navigationState.currentIndex > 0,
    canGoForward: navigationState.currentIndex < navigationState.historyLength - 1,
    historyLength: navigationState.historyLength,
    currentIndex: navigationState.currentIndex
  }, '*');
};
```

2. **Parent-Side Navigation Handler** (`client/src/components/chat-v2/chatgpt-app-renderer.tsx:888-896`):

```typescript
case "openai:navigationStateChanged": {
  // Update navigation button state
  if (event.data.toolId === resolvedToolCallId) {
    setCanGoBack(event.data.canGoBack ?? false);
    setCanGoForward(event.data.canGoForward ?? false);
  }
  break;
}
```

3. **Navigation Command Handler** (`server/routes/mcp/chatgpt.ts:535-551`):

```javascript
case 'openai:navigate':
  // Host-backed navigation: respond to commands from parent
  if (event.data.toolId === toolId) {
    if (event.data.direction === 'back') {
      if (navigationState.currentIndex > 0) {
        navigationState.currentIndex--;
        history.back();
      }
    } else if (event.data.direction === 'forward') {
      if (navigationState.currentIndex < navigationState.historyLength - 1) {
        navigationState.currentIndex++;
        history.forward();
      }
    }
  }
  break;
```

4. **Fullscreen Header UI** (`client/src/components/chat-v2/chatgpt-app-renderer.tsx:1117-1164`):

```typescript
{isFullscreen && (
  <div className="flex items-center justify-between px-4 h-14 border-b">
    <div className="flex items-center gap-2">
      <button
        onClick={() => navigateWidget("back")}
        disabled={!canGoBack}
        className={canGoBack ? "hover:bg-muted cursor-pointer" : "cursor-not-allowed"}
      >
        <ChevronLeft className="w-5 h-5" />
      </button>
      <button
        onClick={() => navigateWidget("forward")}
        disabled={!canGoForward}
        className={canGoForward ? "hover:bg-muted cursor-pointer" : "cursor-not-allowed"}
      >
        <ChevronRight className="w-5 h-5" />
      </button>
    </div>

    <div className="font-medium text-sm">{toolName || "ChatGPT App"}</div>

    <button onClick={() => setDisplayMode("inline")}>
      <X className="w-5 h-5" />
    </button>
  </div>
)}
```

**Key Features:**

- **Host-Backed Navigation**: Parent component mirrors widget's history state, enabling navigation controls outside the iframe
- **State Persistence**: Navigation index stored in `history.state.__navIndex` to survive popstate events
- **Automatic Tracking**: All `pushState`, `replaceState`, and `popstate` events automatically update navigation state
- **Disabled State Management**: Back/forward buttons are disabled when navigation is not available
- **Transform Isolation Fix**: Parent container's `transform: translateZ(0)` is removed in fullscreen mode to prevent z-index stacking issues

**Use Cases:**

- Multi-page dashboards with internal routing
- Wizard-style forms with step navigation
- Documentation browsers with history
- Any widget using React Router or similar routing libraries

### 7. Parent-Side Message Handling

Located in `client/src/components/chat-v2/chatgpt-app-renderer.tsx:312-347`:

```typescript
useEffect(() => {
  const handleMessage = async (event: MessageEvent) => {
    // Accept messages from inline or modal iframe
    const inlineWindow = iframeRef.current?.contentWindow;
    const modalWindow = modalIframeRef.current?.contentWindow;
    const isFromInline = inlineWindow != null && event.source === inlineWindow;
    const isFromModal = modalWindow != null && event.source === modalWindow;

    if (!isFromInline && !isFromModal) {
      return;
    }

    switch (event.data.type) {
      case \"openai:setWidgetState\":
        localStorage.setItem(widgetStateKey, JSON.stringify(event.data.state));
        break;

      case \"openai:callTool\":
        if (onCallTool) {
          try {
            const result = await onCallTool(
              event.data.toolName,
              event.data.params || {}
            );
            const targetWindow = event.source as Window | null;
            targetWindow?.postMessage({
              type: \"openai:callTool:response\",
              requestId: event.data.requestId,
              result: result
            }, \"*\");
          } catch (err) {
            const targetWindow = event.source as Window | null;
            targetWindow?.postMessage({
              type: \"openai:callTool:response\",
              requestId: event.data.requestId,
              error: err instanceof Error ? err.message : \"Unknown error\"
            }, \"*\");
          }
        }
        break;

      case \"openai:sendFollowup\":
        if (onSendFollowup) {
          onSendFollowup(event.data.message);
        }
        break;

      case \"openai:requestDisplayMode\":
        const mode = event.data.mode;
        setDisplayMode(mode);
        if (mode === \"pip\") {
          onRequestPip?.(resolvedToolCallId);
        } else if (mode === \"inline\" || mode === \"fullscreen\") {
          if (pipWidgetId === resolvedToolCallId) {
            onExitPip?.(resolvedToolCallId);
          }
        }
        if (typeof event.data.maxHeight === \"number\") {
          setMaxHeight(event.data.maxHeight);
        }
        break;
    }
  };

  window.addEventListener(\"message\", handleMessage);
  return () => window.removeEventListener(\"message\", handleMessage);
}, [widgetUrl, onCallTool, onSendFollowup, pipWidgetId, onRequestPip, onExitPip, resolvedToolCallId]);
```

#### Display Mode Synchronization

The component automatically resets to inline mode if another widget takes over PiP mode:

Located in `client/src/components/chat-v2/chatgpt-app-renderer.tsx:368-372`:

```typescript
useEffect(() => {
  if (displayMode === "pip" && pipWidgetId !== resolvedToolCallId) {
    setDisplayMode("inline");
  }
}, [displayMode, pipWidgetId, resolvedToolCallId]);
```

This ensures only one widget can be in PiP mode at a time, preventing overlapping floating widgets.

#### Global Values Synchronization

The parent component automatically sends global values to widgets, including theme, display mode, locale, and maxHeight. These values update whenever the user changes settings in the playground.

<<<<<<< HEAD
Located in `client/src/components/chat-v2/chatgpt-app-renderer.tsx:831-850`:
=======
Located in `client/src/components/chat-v2/chatgpt-app-renderer.tsx:293-307`:
>>>>>>> 94430974

```typescript
useEffect(() => {
  if (!isReady) return;
  const globals: Record<string, unknown> = {
    theme: themeMode,
    displayMode,
    locale,
  };
  if (typeof maxHeight === "number" && Number.isFinite(maxHeight))
    globals.maxHeight = maxHeight;
  postToWidget({ type: "openai:set_globals", globals });
  if (modalOpen) postToWidget({ type: "openai:set_globals", globals }, true);
}, [
  themeMode,
  maxHeight,
  displayMode,
  locale,
  isReady,
  modalOpen,
  postToWidget,
]);
```

Widgets can listen for global value changes using the `openai:set_globals` event:

```javascript
// In widget code
window.addEventListener("message", (event) => {
  if (event.data.type === "openai:set_globals") {
    const { theme, locale, displayMode, maxHeight } = event.data.globals;
    
    // Update widget UI based on theme
    document.body.classList.toggle("dark", theme === "dark");
    
    // Adapt content for locale
    if (locale.startsWith("ja")) {
      // Show Japanese content
    }
    
    // Adjust layout for display mode
    if (displayMode === "fullscreen") {
      // Expand to use full viewport
    }
  }
});
```

**Available Global Values:**

- `theme` - Current theme mode (`"light"` or `"dark"`)
- `displayMode` - Current display mode (`"inline"`, `"pip"`, or `"fullscreen"`)
- `locale` - BCP 47 locale code (e.g., `"en-US"`, `"es-ES"`, `"ja-JP"`)
- `maxHeight` - Maximum height in pixels for inline mode (optional)

#### Widget State Propagation to Model

As of PR #891, widget state changes are now propagated to the LLM model as hidden assistant messages. This allows the AI to understand and reason about widget interactions.

**Implementation** (`client/src/components/chat-v2/chatgpt-app-renderer.tsx:232-244`):

```typescript
case "openai:setWidgetState": {
  // Widget state is already persisted by the iframe script
  console.log("[OpenAI App] Widget state updated:", event.data.state);

  if (onWidgetStateChange && event.data.toolId === resolvedToolCallId) {
    const newState = event.data.state;
    const newStateStr = newState === null ? null : JSON.stringify(newState);

    // Dedupe: only propagate if state actually changed
    if (newStateStr !== previousWidgetStateRef.current) {
      previousWidgetStateRef.current = newStateStr;
      onWidgetStateChange(resolvedToolCallId, newState);
    }
  }
  break;
}
```

**Chat Integration** (`client/src/components/ChatTabV2.tsx:281-326`):

```typescript
const handleWidgetStateChange = useCallback(
  (toolCallId: string, state: any) => {
    setMessages((prevMessages) => {
      const messageId = `widget-state-${toolCallId}`;

      // If state is null, remove the widget state message
      if (state === null) {
        return prevMessages.filter((msg) => msg.id !== messageId);
      }

      const stateText = `The state of widget ${toolCallId} is: ${JSON.stringify(state)}`;

      const existingIndex = prevMessages.findIndex(
        (msg) => msg.id === messageId,
      );

      if (existingIndex !== -1) {
        // Update existing state message if changed
        const existingMessage = prevMessages[existingIndex];
        const existingText =
          existingMessage.parts?.[0]?.type === "text"
            ? (existingMessage.parts[0] as any).text
            : null;
        if (existingText === stateText) {
          return prevMessages; // No change
        }

        const newMessages = [...prevMessages];
        newMessages[existingIndex] = {
          id: messageId,
          role: "assistant",
          parts: [{ type: "text", text: stateText }],
        };
        return newMessages;
      }

      // Add new state message
      return [
        ...prevMessages,
        {
          id: messageId,
          role: "assistant",
          parts: [{ type: "text", text: stateText }],
        },
      ];
    });
  },
  [setMessages],
);
```

**UI Hiding** (`client/src/components/chat-v2/thread.tsx:99`):

```typescript
// Hide widget-state messages from UI (they're sent to model but not displayed)
if (message.id?.startsWith("widget-state-")) return null;
```

**Key Features:**

- **Hidden Messages**: Widget state messages are prefixed with `widget-state-` and hidden from the UI
- **Deduplication**: State changes are only propagated if the serialized state actually changed
- **Model Context**: The LLM receives state updates as assistant messages, enabling it to reason about widget interactions
- **Null Handling**: Setting state to `null` removes the state message entirely
- **Example**: When a chart widget updates its selected date range, the model receives: `"The state of widget tool_123 is: {\"startDate\":\"2024-01-01\",\"endDate\":\"2024-01-31\"}"`

This enables powerful use cases like:

- LLM understanding user interactions with widgets
- Contextual follow-up questions based on widget state
- Multi-turn conversations that reference widget selections
- Debugging widget behavior through model awareness

#### Tool Execution Bridge

Located in `client/src/components/ChatTab.tsx:181-207`:

```typescript
const handleCallTool = async (
  toolName: string,
  params: Record<string, any>
) => {
  const response = await fetch(\"/api/mcp/tools/execute\", {
    method: \"POST\",
    headers: { \"Content-Type\": \"application/json\" },
    body: JSON.stringify({
      toolName,
      parameters: params,
      // Pass serverId if only one server is connected
      ...(selectedConnectedNames.length === 1
        ? { serverId: selectedConnectedNames[0] }
        : {})
    })
  });

  const data = await response.json();
  return data.result;
};
```

## Security Architecture

### Content Security Policy

MCPJam Inspector implements configurable CSP enforcement for widget sandboxing with two modes:

**CSP Modes:**

- **Permissive** (default) - Allows all HTTPS resources for development and testing
- **Strict** (widget-declared) - Only allows domains declared in the widget's `openai/widgetCSP` metadata

#### Widget CSP Declaration

Widgets can declare required domains using the `openai/widgetCSP` metadata field in their resource:

```typescript
{
  "_meta": {
    "openai/widgetCSP": {
      "connect_domains": [
        "https://api.example.com",
        "wss://websocket.example.com"
      ],
      "resource_domains": [
        "https://cdn.example.com",
        "https://fonts.googleapis.com"
      ]
    }
  }
}
```

**Domain Types:**

- `connect_domains` - Allowed origins for `fetch()`, `XMLHttpRequest`, and WebSocket connections (maps to `connect-src`)
- `resource_domains` - Allowed origins for scripts, styles, images, fonts, and media (maps to `script-src`, `style-src`, `img-src`, `font-src`, `media-src`)

#### CSP Header Generation

Located in `server/routes/mcp/chatgpt.ts:571-701`:

```typescript
function buildCspHeader(
  mode: CspMode,
  widgetCsp?: WidgetCspMeta | null,
): CspConfig {
  // Base trusted CDNs (always included for widget asset loading)
  const baseTrustedCdns = [
    "https://persistent.oaistatic.com",
    "https://*.oaistatic.com",
    "https://unpkg.com",
    "https://cdn.jsdelivr.net",
    "https://cdnjs.cloudflare.com",
    "https://cdn.skypack.dev",
    "https://cdn.tailwindcss.com",
  ];

  let connectDomains: string[];
  let resourceDomains: string[];

  switch (mode) {
    case "permissive":
      // Allow https: wildcard
      connectDomains = ["'self'", "https:", "wss:", "ws:"];
      resourceDomains = ["'self'", "data:", "blob:", "https:", ...baseTrustedCdns];
      break;

    case "widget-declared":
      // Honor widget's declared CSP
      connectDomains = [
        "'self'",
        ...(widgetCsp?.connect_domains || []),
      ];
      resourceDomains = [
        "'self'",
        "data:",
        "blob:",
        ...(widgetCsp?.resource_domains || baseTrustedCdns),
      ];
      break;
  }

  // Build full CSP header
  const headerString = [
    "default-src 'self'",
    `script-src 'self' 'unsafe-inline' 'unsafe-eval' ${resourceDomains.join(" ")}`,
    "worker-src 'self' blob:",
    "child-src 'self' blob:",
    `style-src 'self' 'unsafe-inline' ${resourceDomains.join(" ")}`,
    `img-src ${mode === "widget-declared" ? resourceDomains.join(" ") : "'self' data: blob: https:"}`,
    `media-src ${mode === "widget-declared" ? resourceDomains.join(" ") : "'self' data: blob: https:"}`,
    `font-src 'self' data: ${resourceDomains.join(" ")}`,
    `connect-src ${connectDomains.join(" ")}`,
    "frame-ancestors 'self'",
  ].join("; ");

  return { mode, connectDomains, resourceDomains, headerString };
}
```

The CSP header is applied in the `/widget-content/:toolId` endpoint based on the `csp_mode` query parameter.

#### CSP Violation Reporting

Widgets automatically report CSP violations to the parent for debugging. The injected widget script includes a violation listener:

Located in `server/routes/mcp/chatgpt.ts:458-473`:

```javascript
document.addEventListener('securitypolicyviolation', (e) => {
  const violation = {
    type: 'openai:csp-violation',
    toolId: toolId,
    directive: e.violatedDirective,
    blockedUri: e.blockedURI,
    sourceFile: e.sourceFile || null,
    lineNumber: e.lineNumber || null,
    columnNumber: e.columnNumber || null,
    originalPolicy: e.originalPolicy,
    effectiveDirective: e.effectiveDirective,
    disposition: e.disposition,
    timestamp: Date.now(),
  };

  console.warn('[OpenAI Widget CSP Violation]', violation.directive, ':', violation.blockedUri);
  window.parent.postMessage(violation, '*');
});
```

Violations are collected in the widget debug store and displayed in the CSP debug panel with actionable suggestions for fixing CSP declarations.

#### CSP Debug Panel

The UI Playground includes a CSP debug tab (shield icon) that shows:

- **Suggested fix** - Automatically generated `openai/widgetCSP` JSON snippet based on violations
- **Blocked requests** - List of all CSP violations with directive, URI, and source location
- **Declared domains** - Current `connect_domains` and `resource_domains` from widget metadata
- **Full CSP header** - Complete CSP header string for advanced debugging

Located in `client/src/components/chat-v2/csp-debug-panel.tsx`.

#### Development vs Production

- **Development**: Use permissive mode to avoid CSP issues while building widgets
- **Testing**: Switch to strict mode in UI Playground to identify required domains
- **Production**: Always use strict mode with properly declared `openai/widgetCSP` metadata

<Warning>
  The `'unsafe-inline'` and `'unsafe-eval'` directives are currently required for React and other frameworks. Future versions may support stricter CSP with nonces or hashes.
</Warning>

### Iframe Sandbox

Located in `client/src/components/chat-v2/chatgpt-app-renderer.tsx:518-530`:

```typescript
<iframe
  ref={iframeRef}
  src={widgetUrl}
  sandbox=\"allow-scripts allow-same-origin allow-forms allow-popups allow-popups-to-escape-sandbox\"
  title={`OpenAI Component: ${toolCall.name}`}
  allow=\"web-share\"
/>
```

**Sandbox Permissions:**

- `allow-scripts`: Enable JavaScript execution
- `allow-same-origin`: Allow localStorage access (required for state)
- `allow-forms`: Support form submissions
- `allow-popups`: Enable external link navigation
- `allow-popups-to-escape-sandbox`: Allow popup windows to load normally

**Security Trade-offs:**

- `allow-same-origin` + `allow-scripts` = Full JavaScript capabilities
- Required for React Router and modern frameworks
- Mitigated by CSP headers and origin validation
- Widgets should be treated as semi-trusted code

## Complete Data Flow Example

Let's trace a complete interaction where a widget calls a tool:

```mermaid
sequenceDiagram
    participant User
    participant Chat as ChatTab
    participant Widget as Widget Iframe
    participant Renderer as OpenAIComponentRenderer
    participant Backend as Backend API
    participant MCP as MCP Server

    Note over User,MCP: Initial Tool Execution
    User->>Chat: Execute weather tool
    Chat->>Backend: POST tool execution request
    Backend->>MCP: Call weather tool
    MCP-->>Backend: Return tool result with ui:// resource
    Backend-->>Chat: Return tool result
    Chat->>Renderer: Render OpenAI component

    Note over Renderer,Backend: Widget Setup
    Renderer->>Backend: POST widget data to store
    Backend-->>Renderer: Return success
    Renderer->>Renderer: Set widget URL

    Note over Widget,Backend: Widget Loading
    Widget->>Backend: GET widget container (Stage 1)
    Backend-->>Widget: Return container HTML
    Widget->>Widget: Change URL to root path
    Widget->>Backend: Fetch widget content (Stage 2)
    Backend->>MCP: Read resource from MCP
    MCP-->>Backend: Return HTML content
    Backend->>Backend: Inject window.openai script
    Backend-->>Widget: Return enhanced HTML
    Widget->>Widget: Render UI

    Note over User,MCP: Interactive Tool Call from Widget
    User->>Widget: Click Refresh Weather button
    Widget->>Widget: Call window.openai.callTool
    Widget->>Renderer: Send postMessage with tool request
    Renderer->>Backend: POST tool execution request
    Backend->>MCP: Call weather tool with new params
    MCP-->>Backend: Return new weather data
    Backend-->>Renderer: Return tool result
    Renderer->>Widget: Send postMessage with result
    Widget->>Widget: Update UI with new data
    Widget-->>User: Display updated weather

    Note over User,Chat: Followup Message
    User->>Widget: Click Ask about temperature button
    Widget->>Widget: Call window.openai.sendFollowupTurn
    Widget->>Renderer: Send postMessage with followup
    Renderer->>Chat: Call onSendFollowup callback
    Chat->>Chat: Set input and send message
    Chat->>Backend: POST chat message
    Note over Chat,Backend: Normal chat flow continues
```

## Development Guide

### Testing OpenAI SDK Widgets Locally

1. **Create a test MCP server with OpenAI SDK support:**

```typescript
// server.ts
import { Server } from \"@modelcontextprotocol/sdk/server/index.js\";
import { StdioServerTransport } from \"@modelcontextprotocol/sdk/server/stdio.js\";

const server = new Server(
  { name: \"test-widget-server\", version: \"1.0.0\" },
  { capabilities: { tools: {}, resources: {} } }
);

// Define tool with OpenAI output template
server.setRequestHandler(ListToolsRequestSchema, async () => ({
  tools: [{
    name: \"hello_widget\",
    description: \"Test widget with custom UI\",
    inputSchema: {
      type: \"object\",
      properties: {
        name: { type: \"string\" }
      }
    },
    _meta: {
      \"openai/outputTemplate\": \"ui://hello/display\"
    }
  }]
}));

// Tool returns structured content
server.setRequestHandler(CallToolRequestSchema, async (request) => {
  if (request.params.name === \"hello_widget\") {
    return {
      content: [{
        type: \"resource\",
        resource: {
          uri: \"ui://hello/display\",
          mimeType: \"text/html\"
        }
      }],
      _meta: {
        structuredContent: {
          greeting: `Hello, ${request.params.arguments.name}!`,
          timestamp: new Date().toISOString()
        }
      }
    };
  }
});

// Serve widget HTML
server.setRequestHandler(ReadResourceRequestSchema, async (request) => {
  if (request.params.uri === \"ui://hello/display\") {
    return {
      contents: [{
        uri: \"ui://hello/display\",
        mimeType: \"text/html\",
        text: `
<!DOCTYPE html>
<html>
<head>
  <meta charset=\"UTF-8\">
  <title>Hello Widget</title>
  <style>
    body { font-family: system-ui; padding: 20px; }
    button { padding: 10px 20px; margin: 10px 0; }
  </style>
</head>
<body>
  <div id=\"app\"></div>
  <script>
    // Access tool input/output
    const input = window.openai.toolInput;
    const output = window.openai.toolOutput;

    // Render UI
    document.getElementById('app').innerHTML = \`
      <h1>\${output.greeting}</h1>
      <p>Time: \${output.timestamp}</p>
      <button id=\"refresh\">Refresh</button>
      <button id=\"followup\">Send Followup</button>
    \`;

    // Call tool on button click
    document.getElementById('refresh').addEventListener('click', async () => {
      const result = await window.openai.callTool('hello_widget', {
        name: input.name + ' (refreshed)'
      });
      console.log('Tool result:', result);
    });

    // Send followup message
    document.getElementById('followup').addEventListener('click', () => {
      window.openai.sendFollowupTurn('Tell me more about greetings');
    });
  </script>
</body>
</html>
        `
      }]
    };
  }
});

const transport = new StdioServerTransport();
server.connect(transport);
```

2. **Add server to MCPJam Inspector config:**

```json
{
  \"mcpServers\": {
    \"test-widget\": {
      \"command\": \"node\",
      \"args\": [\"path/to/server.ts\"]
    }
  }
}
```

3. **Test in Inspector:**
   - Connect to server in Servers tab
   - Navigate to Chat tab
   - Execute: "Call the hello_widget tool with name John"
   - Widget should render with interactive buttons

### Debugging Widget Issues

**Common Problems:**

1. **Widget doesn't load (404)**
   - Check that `widgetDataStore` contains toolId
   - Verify storage TTL hasn't expired (1 hour default)
   - Confirm MCP server returns valid HTML for `ui://` resource

2. **`window.openai` is undefined**
   - Verify script injection in Stage 2 content endpoint
   - Check browser console for CSP violations
   - Ensure `<head>` tag exists in HTML for injection

3. **Widget data not found (404)**
   - Check that widget data was successfully stored via POST `/api/mcp/openai/widget/store`
   - Verify toolId matches between store and load requests
   - Check server logs for storage errors

4. **Tool calls timeout**
   - Check network tab for `/api/mcp/tools/execute` failures
   - Verify MCP server is connected and responsive
   - Increase timeout in `callTool` implementation (default: 30s)

5. **React Router 404 errors**
   - Confirm Stage 1 executes `history.replaceState('/')` before loading
   - Check that widget uses `BrowserRouter` not `HashRouter`
   - Verify `<base href=\"/\">` is present in HTML

6. **State doesn't persist**
   - Check localStorage in browser DevTools
   - Verify `widgetStateKey` format: `openai-widget-state:${toolName}:${toolId}`
   - Confirm `setWidgetState` postMessage handler is working

7. **Theme not updating**
   - Check that `openai:set_globals` messages are being sent from parent
   - Verify widget has event listener for theme changes
   - Inspect `window.openai.theme` value in widget console

8. **Modal not opening**
   - Verify `requestModal` postMessage is being sent
   - Check that Dialog component state is updating (`modalOpen`)
   - Inspect modal iframe URL includes `view_mode=modal` query param
   - Confirm `window.openai.view.mode` is `'modal'` in modal iframe

9. **State not syncing between inline and modal**
   - Check that both iframes are mounted and have valid contentWindow
   - Verify `openai:pushWidgetState` messages are being sent
   - Inspect localStorage for widget state key
   - Confirm both views have `openai:widget_state` event listener

10. **CSP violations blocking resources**
    - Check the CSP debug tab (shield icon) for violation details
    - Switch to permissive mode in UI Playground to bypass CSP temporarily
    - Add blocked domains to `openai/widgetCSP` metadata in your widget
    - Verify CSP header in Network tab matches expected configuration
    - Use the suggested fix snippet from the CSP debug panel

**Debug Tools:**

```javascript
// Add to widget for debugging
window.addEventListener("message", (e) => {
  console.log("[Widget] Received message:", e.data);
});

// Monitor all postMessage calls
const originalPostMessage = window.parent.postMessage;
window.parent.postMessage = function (...args) {
  console.log("[Widget] Sending message:", args[0]);
  return originalPostMessage.apply(window.parent, args);
};

// Check openai API availability
console.log("openai API:", window.openai);
console.log("toolInput:", window.openai?.toolInput);
console.log("toolOutput:", window.openai?.toolOutput);

// Monitor CSP violations
document.addEventListener("securitypolicyviolation", (e) => {
  console.error("[CSP Violation]", {
    directive: e.violatedDirective,
    blockedUri: e.blockedURI,
    sourceFile: e.sourceFile,
    lineNumber: e.lineNumber,
  });
});
```

### Extending the Implementation

**Adding New OpenAI API Methods:**

1. Update server-side injection script (`server/routes/mcp/resources.ts:250-376`)
2. Add postMessage handler in parent (`client/src/components/chat/openai-component-renderer.tsx:118-196`)
3. Update TypeScript types if needed

**Example: Adding a custom method:**

```typescript
// 1. Server-side API injection (server/routes/mcp/chatgpt.ts)
openaiAPI.customMethod = async function(options) {
  window.parent.postMessage({
    type: 'openai:customMethod',
    data: options
  }, '*');
};

// 2. Parent-side handler (client/src/components/chat-v2/chatgpt-app-renderer.tsx)
case \"openai:customMethod\":
  handleCustomMethod(event.data.data);
  break;
```

## Performance Considerations

### Widget Data Storage

- **TTL**: 1 hour default, configurable in `resources.ts:22`
- **Cleanup**: Runs every 5 minutes
- **Memory**: Each widget stores ~1-10KB (toolInput + toolOutput)
- **Scale**: 1000 concurrent widgets ≈ 10MB memory
- **Recommendation**: For production, use Redis instead of Map

### Iframe Rendering

- **Initial Load**: 200-500ms (Stage 1 + Stage 2 + resource fetch)
- **Tool Calls**: 100-300ms (postMessage + backend + MCP)
- **Optimization**:
  - Cache MCP resource reads (currently disabled with `no-cache`)
  - Preload widget data before iframe creation
  - Use service workers for offline support

### postMessage Overhead

- **Latency**: 5-15ms per message round-trip
- **Payload**: JSON serialization for all data
- **Bottleneck**: Large tool results (>1MB) slow down significantly
- **Mitigation**: Use streaming or chunked responses for large data

## Security Best Practices

1. **Validate postMessage Origins:**

   ```typescript
   if (event.source !== iframeRef.current?.contentWindow) return;
   ```

2. **Sanitize Tool Parameters:**

   ```typescript
   const params = JSON.parse(JSON.stringify(event.data.params)); // Deep clone
   // Validate against tool schema before execution
   ```

3. **Limit Widget Capabilities:**
   - Only expose necessary MCP tools to widgets
   - Implement rate limiting on tool calls
   - Restrict network access via CSP

4. **Content Security Policy:**
   - Remove `unsafe-eval` if possible (breaks some frameworks)
   - Whitelist only trusted CDNs
   - Consider using nonces for inline scripts

5. **Audit Widget Code:**
   - Widgets have semi-trusted status
   - Review HTML content from MCP servers
   - Scan for XSS vulnerabilities
   - Monitor for suspicious postMessage patterns

## Related Files

- `client/src/components/tools/ResultsPanel.tsx` - Detects OpenAI components
- `client/src/components/chat-v2/openai-app-renderer.tsx` - Renders iframes, handles widget lifecycle, and manages display modes
- `client/src/components/chat-v2/chatgpt-app-renderer.tsx` - ChatGPT Apps renderer with CSP support
- `client/src/components/chat-v2/csp-debug-panel.tsx` - CSP debug panel UI
- `client/src/components/chat-v2/thread.tsx` - Manages PiP state and CSP debug tab
- `client/src/components/ChatTabV2.tsx` - Chat integration with transform isolation for z-index stacking
- `client/src/components/ui-playground/PlaygroundMain.tsx` - UI Playground with CSP mode selector
- `server/routes/mcp/openai.ts` - Widget storage, serving, and OpenAI bridge injection
- `server/routes/mcp/chatgpt.ts` - CSP header generation and enforcement
- `server/routes/mcp/index.ts` - Mounts OpenAI routes at `/openai`
- `client/src/stores/ui-playground-store.ts` - CSP mode state management
- `client/src/stores/widget-debug-store.ts` - CSP violation tracking
- `client/src/lib/mcp-tools-api.ts` - Tool execution API

## Resources

- [OpenAI Apps SDK - Custom UX Guide](https://developers.openai.com/apps-sdk/build/custom-ux)
- [OpenAI Apps SDK - API Reference](https://developers.openai.com/apps-sdk/reference)
- [MCP Specification](https://modelcontextprotocol.io/)
- [MCPJam Inspector Repository](https://github.com/MCPJam/inspector)

## Contributing

When contributing to the OpenAI SDK integration:

1. **Test with real MCP servers** - Don't just mock the API
2. **Check security implications** - All changes to iframe/postMessage code need review
3. **Update this documentation** - Keep architecture diagrams current
4. **Add debug logging** - Use `console.log` with `[OpenAI Widget]` prefix
5. **Consider backwards compatibility** - Existing widgets should continue working

For questions or issues, open a GitHub issue or join our [Discord community](https://discord.gg/JEnDtz8X6z).<|MERGE_RESOLUTION|>--- conflicted
+++ resolved
@@ -393,13 +393,8 @@
   displayMode: 'inline',
   maxHeight: 600,
   theme: ${JSON.stringify(theme ?? "dark")},
-<<<<<<< HEAD
   locale: ${JSON.stringify(locale ?? "en-US")},  // From playground locale selector
   safeArea: { insets: { top: 0, bottom: 0, left: 0, right: 0 } },
-=======
-  locale: 'en-US',
-  safeArea: { insets: { top: 0, bottom: 0, left: 0, right: 0 } },  // Device safe area insets
->>>>>>> 94430974
   userAgent: {
     device: { type: 'desktop' },  // 'mobile' | 'tablet' | 'desktop'
     capabilities: { hover: true, touch: false }  // Device input capabilities
@@ -1074,12 +1069,7 @@
 
 The parent component automatically sends global values to widgets, including theme, display mode, locale, and maxHeight. These values update whenever the user changes settings in the playground.
 
-<<<<<<< HEAD
 Located in `client/src/components/chat-v2/chatgpt-app-renderer.tsx:831-850`:
-=======
-Located in `client/src/components/chat-v2/chatgpt-app-renderer.tsx:293-307`:
->>>>>>> 94430974
-
 ```typescript
 useEffect(() => {
   if (!isReady) return;
