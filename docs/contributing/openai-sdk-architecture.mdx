--- conflicted
+++ resolved
@@ -251,11 +251,7 @@
 
 #### Storage Implementation
 
-<<<<<<< HEAD
 Located in `server/routes/mcp/chatgpt.ts:14-51`:
-=======
-Located in `server/routes/mcp/chatgpt.ts:14-32`:
->>>>>>> eaf19b4c
 
 ```typescript
 interface WidgetData {
@@ -332,11 +328,7 @@
 
 #### Sandbox Proxy Implementation
 
-<<<<<<< HEAD
 The middle iframe serves as a cross-origin relay between the host and widget. Located in `server/routes/mcp/chatgpt-sandbox-proxy.html`:
-=======
-Located in `server/routes/mcp/chatgpt.ts:81-120`:
->>>>>>> eaf19b4c
 
 ```html
 <!doctype html>
@@ -399,12 +391,6 @@
 
 #### Widget Content Injection
 
-<<<<<<< HEAD
-Located in `server/routes/mcp/chatgpt.ts:600-734`:
-=======
-Located in `server/routes/mcp/chatgpt.ts:123-459`:
->>>>>>> eaf19b4c
-
 The `/widget-content/:toolId` endpoint performs the following:
 
 1. Retrieve widget data from store (includes host-controlled globals)
@@ -496,19 +482,11 @@
   displayMode: 'inline',
   maxHeight: ${maxHeight ?? null},  // Host-controlled constraint
   theme: ${JSON.stringify(theme ?? "dark")},
-<<<<<<< HEAD
-  locale: hostLocale,  // Host-controlled BCP 47 locale (e.g., 'en-US')
-  safeArea: { insets: { top: 0, bottom: 0, left: 0, right: 0 } },
-  userAgent: {
-    device: { type: hostDeviceType },  // Host-controlled: 'mobile', 'tablet', 'desktop'
-    capabilities: { hover: hasHover, touch: hasTouch }  // Detected in widget
-=======
   locale: ${JSON.stringify(locale ?? "en-US")},  // From playground locale selector
   safeArea: { insets: { top: 0, bottom: 0, left: 0, right: 0 } },
   userAgent: {
     device: { type: 'desktop' },  // 'mobile' | 'tablet' | 'desktop'
     capabilities: { hover: true, touch: false }  // Device input capabilities
->>>>>>> eaf19b4c
   },
   view: {
     mode: ${JSON.stringify(viewMode)},  // 'inline' or 'modal'
@@ -1208,11 +1186,7 @@
 
 #### Global Values Synchronization
 
-<<<<<<< HEAD
-Located in `client/src/components/chat-v2/chatgpt-app-renderer.tsx:293-307`:
-=======
 The parent component automatically sends global values to widgets, including theme, display mode, locale, and maxHeight. These values update whenever the user changes settings in the playground.
->>>>>>> eaf19b4c
 
 Located in `client/src/components/chat-v2/chatgpt-app-renderer.tsx:831-850`:
 ```typescript
@@ -1401,9 +1375,6 @@
 
 ### Content Security Policy
 
-<<<<<<< HEAD
-Located in `server/routes/mcp/chatgpt.ts:408-437`:
-=======
 MCPJam Inspector implements configurable CSP enforcement for widget sandboxing with two modes:
 
 **CSP Modes:**
@@ -1414,7 +1385,6 @@
 #### Widget CSP Declaration
 
 Widgets can declare required domains using the `openai/widgetCSP` metadata field in their resource:
->>>>>>> eaf19b4c
 
 ```typescript
 {
@@ -1555,13 +1525,7 @@
 
 ### Iframe Sandbox
 
-<<<<<<< HEAD
-The triple-iframe architecture uses different sandbox configurations at each level:
-
-**Outer Iframe** (`client/src/components/ui/chatgpt-sandboxed-iframe.tsx`):
-=======
 Located in `client/src/components/chat-v2/chatgpt-app-renderer.tsx:518-530`:
->>>>>>> eaf19b4c
 
 ```typescript
 <iframe
@@ -1981,27 +1945,17 @@
 ## Related Files
 
 - `client/src/components/tools/ResultsPanel.tsx` - Detects OpenAI components
-<<<<<<< HEAD
 - `client/src/components/chat-v2/chatgpt-app-renderer.tsx` - Main renderer component with triple-iframe architecture
 - `client/src/components/ui/chatgpt-sandboxed-iframe.tsx` - Triple-iframe implementation with cross-origin isolation
 - `client/src/components/chat-v2/thread.tsx` - Manages PiP state across all widgets in the thread
 - `client/src/components/ChatTabV2.tsx` - Chat integration with transform isolation for z-index stacking
 - `server/routes/mcp/chatgpt.ts` - Widget storage, serving, and OpenAI bridge injection
 - `server/routes/mcp/chatgpt-sandbox-proxy.html` - Middle iframe proxy for cross-origin message relay
-- `server/routes/mcp/index.ts` - Mounts ChatGPT routes at `/openai`
-=======
-- `client/src/components/chat-v2/openai-app-renderer.tsx` - Renders iframes, handles widget lifecycle, and manages display modes
-- `client/src/components/chat-v2/chatgpt-app-renderer.tsx` - ChatGPT Apps renderer with CSP support
+- `server/routes/mcp/index.ts` - Mounts ChatGPT routes at `/chatgpt`
 - `client/src/components/chat-v2/csp-debug-panel.tsx` - CSP debug panel UI
-- `client/src/components/chat-v2/thread.tsx` - Manages PiP state and CSP debug tab
-- `client/src/components/ChatTabV2.tsx` - Chat integration with transform isolation for z-index stacking
 - `client/src/components/ui-playground/PlaygroundMain.tsx` - UI Playground with CSP mode selector
-- `server/routes/mcp/openai.ts` - Widget storage, serving, and OpenAI bridge injection
-- `server/routes/mcp/chatgpt.ts` - CSP header generation and enforcement
-- `server/routes/mcp/index.ts` - Mounts OpenAI routes at `/openai`
 - `client/src/stores/ui-playground-store.ts` - CSP mode state management
 - `client/src/stores/widget-debug-store.ts` - CSP violation tracking
->>>>>>> eaf19b4c
 - `client/src/lib/mcp-tools-api.ts` - Tool execution API
 
 ## Resources
