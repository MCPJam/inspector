--- conflicted
+++ resolved
@@ -197,7 +197,6 @@
 
 Widgets can request display mode changes using `window.openai.requestDisplayMode({ mode: 'pip' })` or `window.openai.requestDisplayMode({ mode: 'fullscreen' })`. Users can exit PiP or fullscreen modes by clicking the close button in the top-left corner of the widget.
 
-<<<<<<< HEAD
 ### Device and locale testing
 
 The playground includes controls for testing widgets across different device types and locales:
@@ -217,7 +216,7 @@
 - **Globals** (globe icon) - View global values passed to the widget (theme, display mode, locale, etc.)
 
 Click any icon to toggle the corresponding debug panel. Click again to close it.
-=======
+
 ### Content Security Policy (CSP)
 
 The UI Playground includes CSP enforcement controls to help you test widget security configurations. You can switch between two CSP modes using the shield icon in the toolbar:
@@ -276,5 +275,4 @@
 - **Widget title** - Displays the tool name
 - **Close button** - Exit fullscreen mode
 
-The navigation buttons mirror the widget's internal history state, allowing you to navigate multi-page widgets without leaving fullscreen mode.
->>>>>>> 94430974
+The navigation buttons mirror the widget's internal history state, allowing you to navigate multi-page widgets without leaving fullscreen mode.