--- conflicted
+++ resolved
@@ -177,25 +177,7 @@
 
 This enables MCP server developers to create custom user experiences beyond plain text responses.
 
-<<<<<<< HEAD
-## MCP Apps support (SEP-1865)
-
-The playground supports rendering custom UI widgets from MCP tools using the MCP Apps protocol (SEP-1865). When a tool includes a `ui/resourceUri` metadata field, the playground renders the widget in a secure double-iframe sandbox with access to the `window.mcpApp` API.
-
-MCP Apps use JSON-RPC 2.0 over postMessage for communication and support:
-
-- Calling other MCP tools via `window.mcpApp.callTool()`
-- Reading MCP resources via `window.mcpApp.readResource()`
-- Sending follow-up messages via `window.mcpApp.sendMessage()`
-- Opening external links via `window.mcpApp.openLink()`
-- Automatic theme synchronization with the Inspector
-
-Servers with MCP Apps support display an MCP icon in the server info panel.
-
-## OpenAI Apps SDK support
-=======
 ## ChatGPT Apps and MCP Apps support
->>>>>>> bf186731
 
 The playground supports rendering custom UI components from MCP tools using both the [OpenAI Apps SDK](https://developers.openai.com/apps-sdk) (ChatGPT apps) and MCP Apps.
 
@@ -215,15 +197,6 @@
 
 Widgets can request display mode changes using `window.openai.requestDisplayMode({ mode: 'pip' })` or `window.openai.requestDisplayMode({ mode: 'fullscreen' })`. Users can exit PiP or fullscreen modes by clicking the close button in the top-left corner of the widget.
 
-<<<<<<< HEAD
-## UI rendering priority
-
-When a tool result contains UI metadata, the Inspector uses the following priority order:
-
-1. **MCP Apps** - `ui/resourceUri` in tool metadata
-2. **OpenAI Apps SDK** - `openai/outputTemplate` in tool metadata
-3. **MCP-UI** - Inline `ui://` resource in tool result
-=======
 ### Device and locale testing
 
 The playground includes controls for testing widgets across different device types and locales:
@@ -302,5 +275,4 @@
 - **Widget title** - Displays the tool name
 - **Close button** - Exit fullscreen mode
 
-The navigation buttons mirror the widget's internal history state, allowing you to navigate multi-page widgets without leaving fullscreen mode.
->>>>>>> bf186731
+The navigation buttons mirror the widget's internal history state, allowing you to navigate multi-page widgets without leaving fullscreen mode.