--- conflicted
+++ resolved
@@ -195,7 +195,6 @@
 - **Picture-in-Picture** - Widget floats at the top of the screen, staying visible while you scroll through the chat
 - **Fullscreen** - Widget expands to fill the entire viewport for immersive experiences
 
-<<<<<<< HEAD
 Widgets can request display mode changes using `window.openai.requestDisplayMode({ mode: 'pip' })` or `window.openai.requestDisplayMode({ mode: 'fullscreen' })`. Users can exit PiP or fullscreen modes by clicking the close button in the top-left corner of the widget.
 
 ## UI Playground device settings
@@ -228,8 +227,6 @@
 - **Custom values** - Manually adjust top, bottom, left, and right insets in pixels
 
 Widgets receive these values through `window.openai.safeArea.insets` and can use them to adjust their layout accordingly.
-=======
-Widgets can request display mode changes using `window.openai.requestDisplayMode({ mode: 'pip' })` or `window.openai.requestDisplayMode({ mode: 'fullscreen' })`. Users can exit PiP or fullscreen modes by clicking the close button in the top-right corner of the widget.
 
 #### Fullscreen navigation
 
@@ -239,5 +236,4 @@
 - **Widget title** - Displays the tool name
 - **Close button** - Exit fullscreen mode
 
-The navigation buttons mirror the widget's internal history state, allowing you to navigate multi-page widgets without leaving fullscreen mode.
->>>>>>> b5f101b2
+The navigation buttons mirror the widget's internal history state, allowing you to navigate multi-page widgets without leaving fullscreen mode.