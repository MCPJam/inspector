--- conflicted
+++ resolved
@@ -15,7 +15,6 @@
   />
 </Frame>
 
-<<<<<<< HEAD
 ## Interactive Flow Guide
 
 The OAuth debugger provides an interactive guide that walks you through each step of the OAuth flow:
@@ -28,7 +27,7 @@
 - **Console output**: View detailed JSON data for metadata, tokens, and other OAuth artifacts
 
 The guide automatically scrolls to show the latest activity and highlights the current step, making it easy to follow along as the flow progresses.
-=======
+
 ## Protocol Versions
 
 The debugger supports multiple MCP OAuth protocol versions:
@@ -38,7 +37,6 @@
 - **2025-11-25** - Draft specification with Client ID Metadata Documents (CIMD) support
 
 Select your protocol version in the OAuth debugger to test against the appropriate specification.
->>>>>>> 91d00f1e
 
 ## OAuth Steps
 
