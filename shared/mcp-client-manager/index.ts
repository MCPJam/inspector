--- conflicted
+++ resolved
@@ -136,13 +136,9 @@
     serverId: string,
     config: MCPServerConfig,
   ): Promise<Client> {
-<<<<<<< HEAD
-=======
-    const normalizedServerName = this.normalizeName(serverName);
-    if(this.clientStates.has(normalizedServerName)) {
-      throw new Error(`MCP server "${normalizedServerName}" is already connected.`);
-    }
->>>>>>> 01fd8531
+    if (this.clientStates.has(serverId)) {
+      throw new Error(`MCP server "${serverId}" is already connected.`);
+    }
     const timeout = this.getTimeout(config);
     const state = this.clientStates.get(serverId) ?? {
       config,
