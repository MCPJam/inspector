import { useConvexAuth } from "convex/react";
import { useEffect, useMemo, useState } from "react";
import { ServersTab } from "./components/ServersTab";
import { ToolsTab } from "./components/ToolsTab";
import { ResourcesTab } from "./components/ResourcesTab";
import { ResourceTemplatesTab } from "./components/ResourceTemplatesTab";
import { PromptsTab } from "./components/PromptsTab";
import { ChatTabV2 } from "./components/ChatTabV2";
import { EvalsTab } from "./components/EvalsTab";
import { SettingsTab } from "./components/SettingsTab";
import { TracingTab } from "./components/TracingTab";
import { AuthTab } from "./components/AuthTab";
import { OAuthFlowTab } from "./components/OAuthFlowTab";
import { RegistryTab } from "./components/RegistryTab";
import { UIPlaygroundTab } from "./components/ui-playground/UIPlaygroundTab";
import OAuthDebugCallback from "./components/oauth/OAuthDebugCallback";
import { MCPSidebar } from "./components/mcp-sidebar";
import { SidebarInset, SidebarProvider } from "./components/ui/sidebar";
import { useAppState } from "./hooks/use-app-state";
import { PreferencesStoreProvider } from "./stores/preferences/preferences-provider";
import { RegistryStoreProvider } from "./stores/registry/registry-provider";
import { Toaster } from "./components/ui/sonner";
import { useElectronOAuth } from "./hooks/useElectronOAuth";
import { useEnsureDbUser } from "./hooks/useEnsureDbUser";
import { usePostHog } from "posthog-js/react";
import { usePostHogIdentify } from "./hooks/usePostHogIdentify";
import { AppStateProvider } from "./state/app-state-context";

// Import global styles
import "./index.css";
import { detectEnvironment, detectPlatform } from "./lib/PosthogUtils";
import {
  getInitialThemeMode,
  updateThemeMode,
  getInitialThemePreset,
  updateThemePreset,
} from "./lib/theme-utils";
import CompletingSignInLoading from "./components/CompletingSignInLoading";
import LoadingScreen from "./components/LoadingScreen";
import { Header } from "./components/Header";
import { ThemePreset } from "./types/preferences/theme";
import { listTools } from "./lib/apis/mcp-tools-api";
import { isMCPApp, isOpenAIApp } from "./lib/mcp-ui/mcp-apps-utils";
import type { ActiveServerSelectorProps } from "./components/ActiveServerSelector";

export default function App() {
  const [activeTab, setActiveTab] = useState("servers");
  const [chatHasMessages, setChatHasMessages] = useState(false);
  const [openAiAppOrMcpAppsServers, setOpenAiAppOrMcpAppsServers] = useState<
    Set<string>
  >(new Set());
  const posthog = usePostHog();
  const { isAuthenticated, isLoading: isAuthLoading } = useConvexAuth();

  usePostHogIdentify();

  useEffect(() => {
    if (isAuthLoading) return;
    posthog.capture("app_launched", {
      platform: detectPlatform(),
      environment: detectEnvironment(),
      user_agent: navigator.userAgent,
      version: __APP_VERSION__,
      is_authenticated: isAuthenticated,
    });
  }, [isAuthLoading, isAuthenticated]);

  // Set the initial theme mode and preset on page load
  const initialThemeMode = getInitialThemeMode();
  const initialThemePreset: ThemePreset = getInitialThemePreset();
  useEffect(() => {
    updateThemeMode(initialThemeMode);
    updateThemePreset(initialThemePreset);
  }, []);

  // Set up Electron OAuth callback handling
  useElectronOAuth();
  // Ensure a `users` row exists after Convex auth
  useEnsureDbUser();

  const isDebugCallback = useMemo(
    () => window.location.pathname.startsWith("/oauth/callback/debug"),
    [],
  );
  const isOAuthCallback = useMemo(
    () => window.location.pathname === "/callback",
    [],
  );

  const {
    appState,
    isLoading,
    connectedServerConfigs,
    selectedMCPConfig,
    handleConnect,
    handleDisconnect,
    handleReconnect,
    handleUpdate,
    handleRemoveServer,
    setSelectedServer,
    toggleServerSelection,
    setSelectedMultipleServersToAllServers,
    workspaces,
    activeWorkspaceId,
    handleSwitchWorkspace,
    handleCreateWorkspace,
    handleUpdateWorkspace,
    handleDeleteWorkspace,
    saveServerConfigWithoutConnecting,
    handleConnectWithTokensFromOAuthFlow,
    handleRefreshTokensFromOAuthFlow,
  } = useAppState();
  // Create a stable key for connected servers to avoid infinite loops
  // (connectedServerConfigs is a new object reference on every render)
  const connectedServerNamesKey = useMemo(
    () => Object.keys(connectedServerConfigs).sort().join(","),
    [connectedServerConfigs],
  );

  // Check which connected servers have OpenAI apps tools
  useEffect(() => {
    const checkOpenAiAppOrMcpAppsServers = async () => {
      const connectedServerNames = Object.keys(connectedServerConfigs);
      const serversWithOpenAiAppOrMcpApps = new Set<string>();

      await Promise.all(
        connectedServerNames.map(async (serverName) => {
          try {
            const toolsData = await listTools(serverName);
            if (isOpenAIApp(toolsData) || isMCPApp(toolsData)) {
              serversWithOpenAiAppOrMcpApps.add(serverName);
            }
          } catch (error) {
            console.debug(
              `Failed to check OpenAI apps for server ${serverName}:`,
              error,
            );
          }
        }),
      );

      setOpenAiAppOrMcpAppsServers(serversWithOpenAiAppOrMcpApps);
    };

    checkOpenAiAppOrMcpAppsServers(); // eslint-disable-line react-hooks/exhaustive-deps
  }, [connectedServerNamesKey]);

  // Sync tab with hash on mount and when hash changes
  useEffect(() => {
    const applyHash = () => {
      const hash = (window.location.hash || "#servers").replace("#", "");

      // Extract the top-level tab from subroutes (e.g., "/evals/suite/123" -> "evals")
      const topLevelTab = hash.startsWith("/") ? hash.split("/")[1] : hash;

      setActiveTab(topLevelTab);
      if (topLevelTab === "chat" || topLevelTab === "chat-v2") {
        setSelectedMultipleServersToAllServers();
      }
      if (hash !== "chat-v2") {
        setChatHasMessages(false);
      }
    };
    applyHash();
    window.addEventListener("hashchange", applyHash);
    return () => window.removeEventListener("hashchange", applyHash);
  }, [setSelectedMultipleServersToAllServers]);

  const handleNavigate = (section: string) => {
    if (section === "chat" || section === "chat-v2") {
      setSelectedMultipleServersToAllServers();
    }
    if (section !== "chat-v2") {
      setChatHasMessages(false);
    }
    window.location.hash = section;
    setActiveTab(section);
  };

  if (isDebugCallback) {
    return <OAuthDebugCallback />;
  }

  if (isOAuthCallback) {
    // Handle the actual OAuth callback - AuthKit will process this automatically
    // Show a loading screen while the OAuth flow completes
    useEffect(() => {
      // Fallback: redirect to home after 5 seconds if still stuck
      const timeout = setTimeout(() => {
        window.location.href = "/";
      }, 5000);

      return () => clearTimeout(timeout);
    }, []);

    return <CompletingSignInLoading />;
  }

  if (isLoading) {
    return <LoadingScreen />;
  }

  const shouldShowActiveServerSelector =
    activeTab === "tools" ||
    activeTab === "resources" ||
    activeTab === "resource-templates" ||
    activeTab === "prompts" ||
    activeTab === "oauth-flow" ||
    activeTab === "chat" ||
    activeTab === "chat-v2" ||
    activeTab === "ui-playground";

  const activeServerSelectorProps: ActiveServerSelectorProps | undefined =
    shouldShowActiveServerSelector
      ? {
          serverConfigs:
            activeTab === "oauth-flow"
              ? appState.servers
              : connectedServerConfigs,
          selectedServer: appState.selectedServer,
          onServerChange: setSelectedServer,
          onConnect: handleConnect,
          isMultiSelectEnabled: activeTab === "chat" || activeTab === "chat-v2",
          onMultiServerToggle: toggleServerSelection,
          selectedMultipleServers: appState.selectedMultipleServers,
          showOnlyOAuthServers: activeTab === "oauth-flow",
          showOnlyOpenAIAppsServers: activeTab === "ui-playground",
          openAiAppOrMcpAppsServers: openAiAppOrMcpAppsServers,
          hasMessages: activeTab === "chat-v2" ? chatHasMessages : false,
        }
      : undefined;

  const appContent = (
    <SidebarProvider defaultOpen={true}>
      <MCPSidebar onNavigate={handleNavigate} activeTab={activeTab} />
      <SidebarInset className="flex flex-col min-h-0">
        <Header
          workspaces={workspaces}
          activeWorkspaceId={activeWorkspaceId}
          onSwitchWorkspace={handleSwitchWorkspace}
          onCreateWorkspace={handleCreateWorkspace}
          onUpdateWorkspace={handleUpdateWorkspace}
          onDeleteWorkspace={handleDeleteWorkspace}
          activeServerSelectorProps={activeServerSelectorProps}
        />
        <div className="flex flex-1 min-h-0 flex-col overflow-hidden h-full">
<<<<<<< HEAD
          {/* Active Server Selector - Only show on Tools, Resources, Resource Templates, Prompts, OAuth Flow, Chat, Chat v2, and UI Playground pages */}
          {(activeTab === "tools" ||
            activeTab === "resources" ||
            activeTab === "resource-templates" ||
            activeTab === "prompts" ||
            activeTab === "oauth-flow" ||
            activeTab === "chat" ||
            activeTab === "chat-v2" ||
            activeTab === "app-builder") && (
            <ActiveServerSelector
              serverConfigs={
                activeTab === "oauth-flow"
                  ? appState.servers
                  : connectedServerConfigs
              }
              selectedServer={appState.selectedServer}
              onServerChange={setSelectedServer}
              onConnect={handleConnect}
              isMultiSelectEnabled={
                activeTab === "chat" || activeTab === "chat-v2"
              }
              onMultiServerToggle={toggleServerSelection}
              selectedMultipleServers={appState.selectedMultipleServers}
              showOnlyOAuthServers={activeTab === "oauth-flow"}
              showOnlyOpenAIAppsServers={activeTab === "app-builder"}
              openAiAppOrMcpAppsServers={openAiAppOrMcpAppsServers}
              hasMessages={activeTab === "chat-v2" ? chatHasMessages : false}
            />
          )}

=======
>>>>>>> 146730c7
          {/* Content Areas */}
          {activeTab === "servers" && (
            <ServersTab
              connectedServerConfigs={appState.servers}
              onConnect={handleConnect}
              onDisconnect={handleDisconnect}
              onReconnect={handleReconnect}
              onUpdate={handleUpdate}
              onRemove={handleRemoveServer}
            />
          )}

          {activeTab === "registry" && (
            <RegistryTab onConnect={handleConnect} />
          )}

          {activeTab === "tools" && (
            <div className="h-full overflow-hidden">
              <ToolsTab
                serverConfig={selectedMCPConfig}
                serverName={appState.selectedServer}
              />
            </div>
          )}
          {activeTab === "evals" && <EvalsTab />}
          {activeTab === "resources" && (
            <ResourcesTab
              serverConfig={selectedMCPConfig}
              serverName={appState.selectedServer}
            />
          )}

          {activeTab === "resource-templates" && (
            <ResourceTemplatesTab
              serverConfig={selectedMCPConfig}
              serverName={appState.selectedServer}
            />
          )}

          {activeTab === "prompts" && (
            <PromptsTab
              serverConfig={selectedMCPConfig}
              serverName={appState.selectedServer}
            />
          )}

          {activeTab === "auth" && (
            <AuthTab
              serverConfig={selectedMCPConfig}
              serverEntry={appState.servers[appState.selectedServer]}
              serverName={appState.selectedServer}
            />
          )}

          {activeTab === "oauth-flow" && (
            <OAuthFlowTab
              serverConfigs={appState.servers}
              selectedServerName={appState.selectedServer}
              onSelectServer={setSelectedServer}
              onSaveServerConfig={saveServerConfigWithoutConnecting}
              onConnectWithTokens={handleConnectWithTokensFromOAuthFlow}
              onRefreshTokens={handleRefreshTokensFromOAuthFlow}
            />
          )}
          {activeTab === "chat-v2" && (
            <ChatTabV2
              connectedServerConfigs={connectedServerConfigs}
              selectedServerNames={appState.selectedMultipleServers}
              onHasMessagesChange={setChatHasMessages}
            />
          )}
          {activeTab === "tracing" && <TracingTab />}
          {activeTab === "app-builder" && (
            <UIPlaygroundTab
              serverConfig={selectedMCPConfig}
              serverName={appState.selectedServer}
            />
          )}
          {activeTab === "settings" && <SettingsTab />}
        </div>
      </SidebarInset>
    </SidebarProvider>
  );

  return (
    <PreferencesStoreProvider
      themeMode={initialThemeMode}
      themePreset={initialThemePreset}
    >
      <RegistryStoreProvider>
        <AppStateProvider appState={appState}>
          <Toaster />
          {appContent}
        </AppStateProvider>
      </RegistryStoreProvider>
    </PreferencesStoreProvider>
  );
}<|MERGE_RESOLUTION|>--- conflicted
+++ resolved
@@ -244,39 +244,6 @@
           activeServerSelectorProps={activeServerSelectorProps}
         />
         <div className="flex flex-1 min-h-0 flex-col overflow-hidden h-full">
-<<<<<<< HEAD
-          {/* Active Server Selector - Only show on Tools, Resources, Resource Templates, Prompts, OAuth Flow, Chat, Chat v2, and UI Playground pages */}
-          {(activeTab === "tools" ||
-            activeTab === "resources" ||
-            activeTab === "resource-templates" ||
-            activeTab === "prompts" ||
-            activeTab === "oauth-flow" ||
-            activeTab === "chat" ||
-            activeTab === "chat-v2" ||
-            activeTab === "app-builder") && (
-            <ActiveServerSelector
-              serverConfigs={
-                activeTab === "oauth-flow"
-                  ? appState.servers
-                  : connectedServerConfigs
-              }
-              selectedServer={appState.selectedServer}
-              onServerChange={setSelectedServer}
-              onConnect={handleConnect}
-              isMultiSelectEnabled={
-                activeTab === "chat" || activeTab === "chat-v2"
-              }
-              onMultiServerToggle={toggleServerSelection}
-              selectedMultipleServers={appState.selectedMultipleServers}
-              showOnlyOAuthServers={activeTab === "oauth-flow"}
-              showOnlyOpenAIAppsServers={activeTab === "app-builder"}
-              openAiAppOrMcpAppsServers={openAiAppOrMcpAppsServers}
-              hasMessages={activeTab === "chat-v2" ? chatHasMessages : false}
-            />
-          )}
-
-=======
->>>>>>> 146730c7
           {/* Content Areas */}
           {activeTab === "servers" && (
             <ServersTab
