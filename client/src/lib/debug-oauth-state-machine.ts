import { decodeJWT, formatJWTTimestamp } from "./jwt-decoder";

// OAuth flow steps based on MCP specification
export type OAuthFlowStep =
  | "idle"
  | "request_without_token"
  | "received_401_unauthorized"
  | "request_resource_metadata"
  | "received_resource_metadata"
  | "request_authorization_server_metadata"
  | "received_authorization_server_metadata"
  | "request_client_registration"
  | "received_client_credentials"
  | "generate_pkce_parameters"
  | "authorization_request"
  | "received_authorization_code"
  | "token_request"
  | "received_access_token"
  | "authenticated_mcp_request"
  | "complete";

// State interface for OAuth flow
export interface OauthFlowStateJune2025 {
  isInitiatingAuth: boolean;
  currentStep: OAuthFlowStep;
  // Data collected during the flow
  serverUrl?: string;
  wwwAuthenticateHeader?: string;
  resourceMetadataUrl?: string;
  resourceMetadata?: {
    resource: string;
    authorization_servers?: string[];
    bearer_methods_supported?: string[];
    resource_signing_alg_values_supported?: string[];
    scopes_supported?: string[];
  };
  authorizationServerUrl?: string;
  authorizationServerMetadata?: {
    issuer: string;
    authorization_endpoint: string;
    token_endpoint: string;
    registration_endpoint?: string;
    scopes_supported?: string[];
    response_types_supported: string[];
    grant_types_supported?: string[];
    code_challenge_methods_supported?: string[];
  };
  // Client Registration
  clientId?: string;
  clientSecret?: string;
  // PKCE Parameters
  codeVerifier?: string;
  codeChallenge?: string;
  codeChallengeMethod?: string;
  // Authorization
  authorizationUrl?: string;
  authorizationCode?: string;
  state?: string;
  // Tokens
  accessToken?: string;
  refreshToken?: string;
  tokenType?: string;
  expiresIn?: number;
  // Raw request/response data for debugging
  lastRequest?: {
    method: string;
    url: string;
    headers: Record<string, string>;
    body?: any;
  };
  lastResponse?: {
    status: number;
    statusText: string;
    headers: Record<string, string>;
    body: any; // JSON response body
  };
  // History of all request/response pairs
  httpHistory?: Array<{
    step: OAuthFlowStep;
    request: {
      method: string;
      url: string;
      headers: Record<string, string>;
      body?: any;
    };
    response?: {
      status: number;
      statusText: string;
      headers: Record<string, string>;
      body: any;
    };
  }>;
  // Info logs for OAuth flow debugging
  infoLogs?: Array<{
    id: string;
    label: string;
    data: any;
    timestamp: number;
  }>;
  error?: string;
  // Add more state properties here as needed
}

// Initial empty state
export const EMPTY_OAUTH_FLOW_STATE_V2: OauthFlowStateJune2025 = {
  isInitiatingAuth: false,
  currentStep: "idle",
  httpHistory: [],
  infoLogs: [],
};

// State machine interface
export interface DebugOAuthStateMachine {
  state: OauthFlowStateJune2025;
  updateState: (updates: Partial<OauthFlowStateJune2025>) => void;
  proceedToNextStep: () => Promise<void>;
  startGuidedFlow: () => Promise<void>;
  resetFlow: () => void;
}

// Configuration for creating the state machine
export interface DebugOAuthStateMachineConfig {
  state: OauthFlowStateJune2025;
  getState?: () => OauthFlowStateJune2025; // Optional getter for always-fresh state
  updateState: (updates: Partial<OauthFlowStateJune2025>) => void;
  serverUrl: string;
  serverName: string;
  redirectUrl?: string; // Redirect URL for OAuth callback
  fetchFn?: typeof fetch; // Optional fetch function for testing
  customScopes?: string; // Optional custom scopes override (space-separated)
  customHeaders?: Record<string, string>; // Optional custom HTTP headers
}

// Helper: Build well-known resource metadata URL from server URL
// This follows RFC 9728 OAuth 2.0 Protected Resource Metadata
function buildResourceMetadataUrl(serverUrl: string): string {
  const url = new URL(serverUrl);
  // Try path-aware discovery first (if server has a path)
  if (url.pathname !== "/" && url.pathname !== "") {
    const pathname = url.pathname.endsWith("/")
      ? url.pathname.slice(0, -1)
      : url.pathname;
    return new URL(
      `/.well-known/oauth-protected-resource${pathname}`,
      url.origin,
    ).toString();
  }
  // Otherwise use root discovery
  return new URL(
    "/.well-known/oauth-protected-resource",
    url.origin,
  ).toString();
}

// Helper: Build authorization server metadata URLs to try (RFC 8414 + OIDC Discovery)
function buildAuthServerMetadataUrls(authServerUrl: string): string[] {
  const url = new URL(authServerUrl);
  const urls: string[] = [];

  if (url.pathname === "/" || url.pathname === "") {
    // Root path
    urls.push(
      new URL("/.well-known/oauth-authorization-server", url.origin).toString(),
    );
    urls.push(
      new URL("/.well-known/openid-configuration", url.origin).toString(),
    );
  } else {
    // Path-aware discovery
    const pathname = url.pathname.endsWith("/")
      ? url.pathname.slice(0, -1)
      : url.pathname;
    urls.push(
      new URL(
        `/.well-known/oauth-authorization-server${pathname}`,
        url.origin,
      ).toString(),
    );
    urls.push(
      new URL("/.well-known/oauth-authorization-server", url.origin).toString(),
    );
    urls.push(
      new URL(
        `/.well-known/openid-configuration${pathname}`,
        url.origin,
      ).toString(),
    );
    urls.push(
      new URL(
        `${pathname}/.well-known/openid-configuration`,
        url.origin,
      ).toString(),
    );
  }

  return urls;
}

/**
 * Helper function to make requests via backend debug proxy (bypasses CORS)
 *
 * Uses the debug-specific proxy endpoint for OAuth flow visualization.
 * Automatically adds MCP-required headers so you don't have to remember them:
 * - Accept: "application/json, text/event-stream" (required by MCP HTTP transport spec)
 *
 * You can still override these by passing custom headers in options.headers
 */
async function proxyFetch(
  url: string,
  options: RequestInit = {},
): Promise<{
  status: number;
  statusText: string;
  headers: Record<string, string>;
  body: any;
  ok: boolean;
}> {
  // Merge headers with MCP-required defaults
  // Per MCP spec: HTTP clients MUST include both application/json and text/event-stream
  const defaultHeaders: Record<string, string> = {
    Accept: "application/json, text/event-stream",
  };

  const mergedHeaders = {
    ...defaultHeaders,
    ...((options.headers as Record<string, string>) || {}),
  };

  // Determine if body is JSON or form-urlencoded
  let bodyToSend: any = undefined;
  if (options.body) {
    const contentType =
      mergedHeaders[
        Object.keys(mergedHeaders).find(
          (k) => k.toLowerCase() === "content-type",
        ) || ""
      ];

    if (contentType?.includes("application/x-www-form-urlencoded")) {
      // For form-urlencoded, convert to object
      const params = new URLSearchParams(options.body as string);
      bodyToSend = Object.fromEntries(params.entries());
    } else if (typeof options.body === "string") {
      // Try to parse as JSON
      try {
        bodyToSend = JSON.parse(options.body);
      } catch {
        bodyToSend = options.body;
      }
    } else {
      bodyToSend = options.body;
    }
  }

  const proxyPayload = {
    url,
    method: options.method || "GET",
    body: bodyToSend,
    headers: mergedHeaders,
  };

  console.log(
    "proxyFetch sending to backend:",
    JSON.stringify(proxyPayload, null, 2),
  );

  const response = await fetch("/api/mcp/oauth/debug/proxy", {
    method: "POST",
    headers: {
      "Content-Type": "application/json",
    },
    body: JSON.stringify(proxyPayload),
  });

  if (!response.ok) {
    throw new Error(
      `Backend debug proxy error: ${response.status} ${response.statusText}`,
    );
  }

  const data = await response.json();
  return {
    ...data,
    ok: data.status >= 200 && data.status < 300,
  };
}

// Factory function to create the state machine
export const createDebugOAuthStateMachine = (
  config: DebugOAuthStateMachineConfig,
): DebugOAuthStateMachine => {
  const {
    state: initialState,
    getState,
    updateState,
    serverUrl,
    serverName,
    redirectUrl,
    fetchFn = fetch,
    customScopes,
    customHeaders,
  } = config;

  // Use provided redirectUrl or default to the origin + /oauth/callback/debug
  const redirectUri =
    redirectUrl || `${window.location.origin}/oauth/callback/debug`;

  // Helper to merge custom headers with request headers
  const mergeHeaders = (requestHeaders: Record<string, string> = {}) => {
    return {
      ...customHeaders,
      ...requestHeaders, // Request headers override custom headers
    };
  };

  // Helper to get current state (use getState if provided, otherwise use initial state)
  const getCurrentState = () => (getState ? getState() : initialState);

  // Create machine object that can reference itself
  const machine: DebugOAuthStateMachine = {
    state: initialState,
    updateState,

    // Proceed to next step in the flow (matches SDK's actual approach)
    proceedToNextStep: async () => {
      const state = getCurrentState();

      updateState({ isInitiatingAuth: true });

      try {
        switch (state.currentStep) {
          case "idle":
            // Step 1: Make initial MCP request without token
            const initialRequestHeaders = mergeHeaders({
              "Content-Type": "application/json",
            });

            const initialRequest = {
              method: "POST",
              url: serverUrl,
              headers: initialRequestHeaders,
              body: {
                jsonrpc: "2.0",
                method: "initialize",
                params: {
                  protocolVersion: "2024-11-05",
                  capabilities: {},
                  clientInfo: {
                    name: "MCP Inspector",
                    version: "1.0.0",
                  },
                },
                id: 1,
              },
            };

            // Update state with the request
            updateState({
              currentStep: "request_without_token",
              serverUrl,
              lastRequest: initialRequest,
              lastResponse: undefined,
              httpHistory: [
                ...(state.httpHistory || []),
                {
                  step: "request_without_token",
                  request: initialRequest,
                },
              ],
              isInitiatingAuth: false,
            });

            // Automatically proceed to make the actual request
            setTimeout(() => machine.proceedToNextStep(), 50);
            return;

          case "request_without_token":
            // Step 2: Request MCP server and expect 401 Unauthorized via backend proxy
            if (!state.serverUrl) {
              throw new Error("No server URL available");
            }

            try {
              // Use backend proxy to bypass CORS and capture all headers
              const response = await proxyFetch(state.serverUrl, {
                method: "POST",
                headers: mergeHeaders({
                  "Content-Type": "application/json",
                }),
                body: JSON.stringify({
                  jsonrpc: "2.0",
                  method: "initialize",
                  params: {
                    protocolVersion: "2024-11-05",
                    capabilities: {},
                    clientInfo: {
                      name: "MCP Inspector",
                      version: "1.0.0",
                    },
                  },
                  id: 1,
                }),
              });

              // Capture response data for all status codes
              const responseData = {
                status: response.status,
                statusText: response.statusText,
                headers: response.headers,
                body: response.body,
              };

              // Update the last history entry with the response
              const updatedHistory = [...(state.httpHistory || [])];
              if (updatedHistory.length > 0) {
                updatedHistory[updatedHistory.length - 1].response =
                  responseData;
              }

              if (response.status === 401) {
                // Expected 401 response with WWW-Authenticate header
                const wwwAuthenticateHeader =
                  response.headers["www-authenticate"];

                // Add info log for WWW-Authenticate header
                const infoLogs = wwwAuthenticateHeader
                  ? addInfoLog(
                      state,
                      "www-authenticate",
                      "WWW-Authenticate Header",
                      {
                        header: wwwAuthenticateHeader,
                        "Received from": state.serverUrl || "Unknown",
                      },
                    )
                  : state.infoLogs;

                updateState({
                  currentStep: "received_401_unauthorized",
                  wwwAuthenticateHeader: wwwAuthenticateHeader || undefined,
                  lastResponse: responseData,
                  httpHistory: updatedHistory,
                  infoLogs,
                  isInitiatingAuth: false,
                });
              } else if (response.status === 200) {
                // Server allows anonymous access - try proactive OAuth discovery
                // Add info log explaining optional auth
                const infoLogs = addInfoLog(
                  state,
                  "optional-auth",
                  "Optional Authentication Detected",
                  {
                    message: "Server allows anonymous access",
                    note: "Proceeding with OAuth discovery for authenticated features",
                  },
                );

                updateState({
                  currentStep: "received_401_unauthorized", // Reuse the same flow
                  wwwAuthenticateHeader: undefined, // No WWW-Authenticate header
                  lastResponse: responseData,
                  httpHistory: updatedHistory,
                  infoLogs,
                  isInitiatingAuth: false,
                });
              } else {
                // Unexpected status code - capture response and throw error
                updateState({
                  lastResponse: responseData,
                  httpHistory: updatedHistory,
                });
                throw new Error(
                  `Expected 401 Unauthorized but got HTTP ${response.status}: ${response.body?.error?.message || response.statusText}`,
                );
              }
            } catch (error) {
              throw new Error(
                `Failed to request MCP server: ${error instanceof Error ? error.message : String(error)}`,
              );
            }
            break;

          case "received_401_unauthorized":
            // Step 3: Extract resource metadata URL and prepare request
            let extractedResourceMetadataUrl: string | undefined;

            if (state.wwwAuthenticateHeader) {
              // Parse WWW-Authenticate header to extract resource_metadata URL
              // Format: Bearer resource_metadata="https://example.com/.well-known/oauth-protected-resource"
              const resourceMetadataMatch = state.wwwAuthenticateHeader.match(
                /resource_metadata="([^"]+)"/,
              );
              if (resourceMetadataMatch) {
                extractedResourceMetadataUrl = resourceMetadataMatch[1];
              }
            }

            // Fallback to building the URL if not found in header
            if (!extractedResourceMetadataUrl && state.serverUrl) {
              extractedResourceMetadataUrl = buildResourceMetadataUrl(
                state.serverUrl,
              );
            }

            if (!extractedResourceMetadataUrl) {
              throw new Error("Could not determine resource metadata URL");
            }

            const resourceMetadataRequest = {
              method: "GET",
              url: extractedResourceMetadataUrl,
              headers: mergeHeaders({}),
            };

            // Update state with the URL and request
            updateState({
              currentStep: "request_resource_metadata",
              resourceMetadataUrl: extractedResourceMetadataUrl,
              lastRequest: resourceMetadataRequest,
              lastResponse: undefined,
              httpHistory: [
                ...(state.httpHistory || []),
                {
                  step: "request_resource_metadata",
                  request: resourceMetadataRequest,
                },
              ],
              isInitiatingAuth: false,
            });

            // Automatically proceed to make the actual request
            setTimeout(() => machine.proceedToNextStep(), 50);
            return;

          case "request_resource_metadata":
            // Step 2: Fetch and parse resource metadata via backend proxy
            if (!state.resourceMetadataUrl) {
              throw new Error("No resource metadata URL available");
            }

            try {
              // Use backend proxy to bypass CORS
              const response = await proxyFetch(state.resourceMetadataUrl, {
                method: "GET",
                headers: mergeHeaders({}),
              });

              if (!response.ok) {
                // Capture failed response
                const failedResponseData = {
                  status: response.status,
                  statusText: response.statusText,
                  headers: response.headers,
                  body: response.body,
                };

                // Update the last history entry with the failed response
                const updatedHistoryFailed = [...(state.httpHistory || [])];
                if (updatedHistoryFailed.length > 0) {
                  updatedHistoryFailed[
                    updatedHistoryFailed.length - 1
                  ].response = failedResponseData;
                }

                updateState({
                  lastResponse: failedResponseData,
                  httpHistory: updatedHistoryFailed,
                });

                if (response.status === 404) {
                  throw new Error(
                    "Server does not implement OAuth 2.0 Protected Resource Metadata (404)",
                  );
                }
                throw new Error(
                  `Failed to fetch resource metadata: HTTP ${response.status}`,
                );
              }

              const resourceMetadata = response.body;

              // Validate required fields per RFC 9728
              if (!resourceMetadata.resource) {
                throw new Error(
                  "Resource metadata missing required 'resource' field",
                );
              }
              if (
                !resourceMetadata.authorization_servers ||
                resourceMetadata.authorization_servers.length === 0
              ) {
                throw new Error(
                  "Resource metadata missing 'authorization_servers'",
                );
              }

              // Extract authorization server URL (use first one if multiple, fallback to server URL)
              const authorizationServerUrl =
                resourceMetadata.authorization_servers?.[0] || serverUrl;

              const successResponseData = {
                status: response.status,
                statusText: response.statusText,
                headers: response.headers,
                body: resourceMetadata,
              };

              // Update the last history entry with the response
              const updatedHistory = [...(state.httpHistory || [])];
              if (updatedHistory.length > 0) {
                updatedHistory[updatedHistory.length - 1].response =
                  successResponseData;
              }

              // Add info log for Authorization Servers
              const infoLogs = addInfoLog(
                state,
                "authorization-servers",
                "Authorization Servers",
                {
                  Resource: resourceMetadata.resource,
                  "Authorization Servers":
                    resourceMetadata.authorization_servers,
                },
              );

              updateState({
                currentStep: "received_resource_metadata",
                resourceMetadata,
                authorizationServerUrl,
                lastResponse: successResponseData,
                httpHistory: updatedHistory,
                infoLogs,
                isInitiatingAuth: false,
              });
            } catch (error) {
              throw new Error(
                `Failed to request resource metadata: ${error instanceof Error ? error.message : String(error)}`,
              );
            }
            break;

          case "received_resource_metadata":
            // Step 3: Request Authorization Server Metadata
            if (!state.authorizationServerUrl) {
              throw new Error("No authorization server URL available");
            }

            const authServerUrls = buildAuthServerMetadataUrls(
              state.authorizationServerUrl,
            );

            const authServerRequest = {
              method: "GET",
              url: authServerUrls[0], // Show the first URL we'll try
              headers: mergeHeaders({}),
            };

            // Update state with the request
            updateState({
              currentStep: "request_authorization_server_metadata",
              lastRequest: authServerRequest,
              lastResponse: undefined,
              httpHistory: [
                ...(state.httpHistory || []),
                {
                  step: "request_authorization_server_metadata",
                  request: authServerRequest,
                },
              ],
              isInitiatingAuth: false,
            });

            // Automatically proceed to make the actual request
            setTimeout(() => machine.proceedToNextStep(), 50);
            return;

          case "request_authorization_server_metadata":
            // Step 4: Fetch authorization server metadata (try multiple endpoints) via backend proxy
            if (!state.authorizationServerUrl) {
              throw new Error("No authorization server URL available");
            }

            const urlsToTry = buildAuthServerMetadataUrls(
              state.authorizationServerUrl,
            );
            let authServerMetadata = null;
            let lastError = null;
            let successUrl = "";
            let finalRequestHeaders = {};
            let finalResponseHeaders: Record<string, string> = {};
            let finalResponseData: any = null;

            for (const url of urlsToTry) {
              try {
                const requestHeaders = mergeHeaders({});

                // Update request URL as we try different endpoints
                const updatedHistoryForRetry = [...(state.httpHistory || [])];
                if (updatedHistoryForRetry.length > 0) {
                  updatedHistoryForRetry[
                    updatedHistoryForRetry.length - 1
                  ].request = {
                    method: "GET",
                    url: url,
                    headers: requestHeaders,
                  };
                }

                updateState({
                  lastRequest: {
                    method: "GET",
                    url: url,
                    headers: requestHeaders,
                  },
                  httpHistory: updatedHistoryForRetry,
                });

                // Use backend proxy to bypass CORS
                const response = await proxyFetch(url, {
                  method: "GET",
                  headers: mergeHeaders({}),
                });

                if (response.ok) {
                  authServerMetadata = response.body;
                  successUrl = url;
                  finalRequestHeaders = requestHeaders;
                  finalResponseHeaders = response.headers;
                  finalResponseData = response;

                  break;
                } else if (response.status >= 400 && response.status < 500) {
                  // Client error, try next URL
                  continue;
                } else {
                  // Server error, might be temporary
                  lastError = new Error(`HTTP ${response.status} from ${url}`);
                }
              } catch (error) {
                lastError = error;
                continue;
              }
            }

            if (!authServerMetadata || !finalResponseData) {
              throw new Error(
                `Could not discover authorization server metadata. Last error: ${lastError instanceof Error ? lastError.message : String(lastError)}`,
              );
            }

            // Validate required AS metadata fields per RFC 8414
            if (!authServerMetadata.issuer) {
              throw new Error(
                "Authorization server metadata missing required 'issuer' field",
              );
            }
            if (!authServerMetadata.authorization_endpoint) {
              throw new Error(
                "Authorization server metadata missing 'authorization_endpoint'",
              );
            }
            if (!authServerMetadata.token_endpoint) {
              throw new Error(
                "Authorization server metadata missing 'token_endpoint'",
              );
            }
            if (
              !authServerMetadata.response_types_supported?.includes("code")
            ) {
              throw new Error(
                "Authorization server does not support 'code' response type",
              );
            }

            const authServerResponseData = {
              status: finalResponseData.status,
              statusText: finalResponseData.statusText,
              headers: finalResponseHeaders,
              body: authServerMetadata,
            };

            // Update the last history entry with the response
            const updatedHistoryFinal = [...(state.httpHistory || [])];
            if (updatedHistoryFinal.length > 0) {
              updatedHistoryFinal[updatedHistoryFinal.length - 1].response =
                authServerResponseData;
            }

            // Validate PKCE support
            const supportedMethods =
              authServerMetadata.code_challenge_methods_supported || [];

            // Add info log for Authorization Server Metadata
            const metadata: Record<string, any> = {
              Issuer: authServerMetadata.issuer,
              "Authorization Endpoint":
                authServerMetadata.authorization_endpoint,
              "Token Endpoint": authServerMetadata.token_endpoint,
            };

            if (authServerMetadata.registration_endpoint) {
              metadata["Registration Endpoint"] =
                authServerMetadata.registration_endpoint;
            }
            if (authServerMetadata.code_challenge_methods_supported) {
              metadata["PKCE Methods"] =
                authServerMetadata.code_challenge_methods_supported;
            }
            if (authServerMetadata.grant_types_supported) {
              metadata["Grant Types"] =
                authServerMetadata.grant_types_supported;
            }
            if (authServerMetadata.response_types_supported) {
              metadata["Response Types"] =
                authServerMetadata.response_types_supported;
            }
            if (authServerMetadata.scopes_supported) {
              metadata["Scopes"] = authServerMetadata.scopes_supported;
            }

            const infoLogs = addInfoLog(
              getCurrentState(),
              "as-metadata",
              "Authorization Server Metadata",
              metadata,
            );

            if (!supportedMethods.includes("S256")) {
              console.warn(
                "Authorization server may not support S256 PKCE method. Supported methods:",
                supportedMethods,
              );
              // Add warning to state but continue
              updateState({
                currentStep: "received_authorization_server_metadata",
                authorizationServerMetadata: authServerMetadata,
                lastResponse: authServerResponseData,
                httpHistory: updatedHistoryFinal,
                infoLogs,
                error:
                  "Warning: Authorization server may not support S256 PKCE method",
                isInitiatingAuth: false,
              });
            } else {
              updateState({
                currentStep: "received_authorization_server_metadata",
                authorizationServerMetadata: authServerMetadata,
                lastResponse: authServerResponseData,
                httpHistory: updatedHistoryFinal,
                infoLogs,
                isInitiatingAuth: false,
              });
            }
            break;

          case "received_authorization_server_metadata":
            // Step 5: Dynamic Client Registration (if registration_endpoint exists)
            if (!state.authorizationServerMetadata) {
              throw new Error("No authorization server metadata available");
            }

            if (state.authorizationServerMetadata.registration_endpoint) {
              // Prepare client metadata with scopes if available
              const scopesSupported =
                state.resourceMetadata?.scopes_supported ||
                state.authorizationServerMetadata.scopes_supported;

              const clientMetadata: Record<string, any> = {
                client_name: "MCP Inspector Debug Client",
                redirect_uris: [redirectUri],
                grant_types: ["authorization_code", "refresh_token"],
                response_types: ["code"],
                token_endpoint_auth_method: "none", // Public client (no client secret)
              };

              // Include scopes if supported by the server
              if (scopesSupported && scopesSupported.length > 0) {
                clientMetadata.scope = scopesSupported.join(" ");
              }

              const registrationRequest = {
                method: "POST",
                url: state.authorizationServerMetadata.registration_endpoint,
                headers: mergeHeaders({
                  "Content-Type": "application/json",
                }),
                body: clientMetadata,
              };

              // Update state with the request
              updateState({
                currentStep: "request_client_registration",
                lastRequest: registrationRequest,
                lastResponse: undefined,
                httpHistory: [
                  ...(state.httpHistory || []),
                  {
                    step: "request_client_registration",
                    request: registrationRequest,
                  },
                ],
                isInitiatingAuth: false,
              });

              // Automatically proceed to make the actual request
              setTimeout(() => machine.proceedToNextStep(), 50);
              return;
            } else {
              // Skip to PKCE generation with a mock client ID
              updateState({
                currentStep: "generate_pkce_parameters",
                clientId: "mock-client-id-for-demo",
                isInitiatingAuth: false,
              });
            }
            break;

          case "request_client_registration":
            // Step 6: Dynamic Client Registration (RFC 7591)
            if (!state.authorizationServerMetadata?.registration_endpoint) {
              throw new Error("No registration endpoint available");
            }

            if (!state.lastRequest?.body) {
              throw new Error("No client metadata in request");
            }

            try {
              // Make actual POST request to registration endpoint via backend proxy
              const response = await proxyFetch(
                state.authorizationServerMetadata.registration_endpoint,
                {
                  method: "POST",
                  headers: mergeHeaders({
                    "Content-Type": "application/json",
                  }),
                  body: JSON.stringify(state.lastRequest.body),
                },
              );

              const registrationResponseData = {
                status: response.status,
                statusText: response.statusText,
                headers: response.headers,
                body: response.body,
              };

              // Update the last history entry with the response
              const updatedHistoryReg = [...(state.httpHistory || [])];
              if (updatedHistoryReg.length > 0) {
                updatedHistoryReg[updatedHistoryReg.length - 1].response =
                  registrationResponseData;
              }

              if (!response.ok) {
                // Registration failed - could be server doesn't support DCR or request was invalid

                // Update state with error but continue with fallback
                updateState({
                  lastResponse: registrationResponseData,
                  httpHistory: updatedHistoryReg,
                  error: `Dynamic Client Registration failed (${response.status}). Using fallback client ID.`,
                });

                // Fall back to mock client ID (simulating preregistered client)
                const fallbackClientId = "preregistered-client-id";

                updateState({
                  currentStep: "received_client_credentials",
                  clientId: fallbackClientId,
                  clientSecret: undefined,
                  isInitiatingAuth: false,
                });
              } else {
                // Registration successful
                const clientInfo = response.body;

                // Add info log for DCR
                const dcrInfo: Record<string, any> = {
                  "Client ID": clientInfo.client_id,
                  "Client Name": clientInfo.client_name,
                  "Token Auth Method": clientInfo.token_endpoint_auth_method,
                  "Redirect URIs": clientInfo.redirect_uris,
                  "Grant Types": clientInfo.grant_types,
                  "Response Types": clientInfo.response_types,
                };

                if (clientInfo.client_secret) {
                  dcrInfo["Client Secret"] =
                    clientInfo.client_secret.substring(0, 20) + "...";
                }

                const infoLogs = addInfoLog(
                  getCurrentState(),
                  "dcr",
                  "Dynamic Client Registration",
                  dcrInfo,
                );

                updateState({
                  currentStep: "received_client_credentials",
                  clientId: clientInfo.client_id,
                  clientSecret: clientInfo.client_secret,
                  lastResponse: registrationResponseData,
                  httpHistory: updatedHistoryReg,
                  infoLogs,
                  error: undefined,
                  isInitiatingAuth: false,
                });
              }
            } catch (error) {
              // Capture the error but continue with fallback
              const errorResponse = {
                status: 0,
                statusText: "Network Error",
                headers: {},
                body: {
                  error: error instanceof Error ? error.message : String(error),
                },
              };

              const updatedHistoryError = [...(state.httpHistory || [])];
              if (updatedHistoryError.length > 0) {
                updatedHistoryError[updatedHistoryError.length - 1].response =
                  errorResponse;
              }

              updateState({
                lastResponse: errorResponse,
                httpHistory: updatedHistoryError,
                error: `Client registration failed: ${error instanceof Error ? error.message : String(error)}. Using fallback.`,
              });

              // Fall back to mock client ID
              const fallbackClientId = "preregistered-client-id";

              updateState({
                currentStep: "received_client_credentials",
                clientId: fallbackClientId,
                clientSecret: undefined,
                isInitiatingAuth: false,
              });
            }
            break;

          case "received_client_credentials":
            // Step 7: Generate PKCE parameters

            // Generate PKCE parameters (simplified for demo)
            const codeVerifier = generateRandomString(43);
            const codeChallenge = await generateCodeChallenge(codeVerifier);

            // Add info log for PKCE parameters
            const pkceInfoLogs = addInfoLog(
              getCurrentState(),
              "pkce-generation",
              "Generate PKCE Parameters",
              {
                code_challenge: codeChallenge,
                method: "S256",
                resource: state.serverUrl || "Unknown",
              },
            );

            updateState({
              currentStep: "generate_pkce_parameters",
              codeVerifier,
              codeChallenge,
              codeChallengeMethod: "S256",
              state: generateRandomString(16),
              infoLogs: pkceInfoLogs,
              isInitiatingAuth: false,
            });
            break;

          case "generate_pkce_parameters":
            // Step 8: Build authorization URL
            if (
              !state.authorizationServerMetadata?.authorization_endpoint ||
              !state.clientId
            ) {
              throw new Error("Missing authorization endpoint or client ID");
            }

            const authUrl = new URL(
              state.authorizationServerMetadata.authorization_endpoint,
            );
            authUrl.searchParams.set("response_type", "code");
            authUrl.searchParams.set("client_id", state.clientId);
            authUrl.searchParams.set("redirect_uri", redirectUri);
            authUrl.searchParams.set(
              "code_challenge",
              state.codeChallenge || "",
            );
            authUrl.searchParams.set("code_challenge_method", "S256");
            authUrl.searchParams.set("state", state.state || "");
            if (state.serverUrl) {
              authUrl.searchParams.set("resource", state.serverUrl);
            }

            // Add scopes to request refresh tokens and other capabilities
            // If custom scopes are provided, use them exclusively
            if (customScopes) {
              authUrl.searchParams.set("scope", customScopes);
            } else {
              // Otherwise, use automatic scope discovery
              const scopesSupported =
                state.resourceMetadata?.scopes_supported ||
                state.authorizationServerMetadata.scopes_supported;

              // Build scope string following OAuth 2.1 and OIDC best practices
              const scopes = new Set<string>();

              // 1. Standard OIDC scopes (if this is an OIDC provider)
              // These are commonly supported and provide user information
              const standardScopes = ["openid", "profile", "email"];
              standardScopes.forEach((scope) => scopes.add(scope));

              // 2. Add server-advertised scopes (MCP-specific like tasks.read, tasks.write)
              if (scopesSupported && scopesSupported.length > 0) {
                scopesSupported.forEach((scope) => scopes.add(scope));
              }

              // 3. Always request offline_access for refresh tokens
              // This is required to get refresh tokens per OAuth 2.1
              scopes.add("offline_access");

              // Set scope parameter - order doesn't matter but standard scopes first is conventional
              if (scopes.size > 0) {
                authUrl.searchParams.set("scope", Array.from(scopes).join(" "));
              }
            }

            // Add info log for Authorization URL
            const authUrlInfoLogs = addInfoLog(
              getCurrentState(),
              "auth-url",
              "Authorization URL",
              {
                url: authUrl.toString(),
              },
            );

            updateState({
              currentStep: "authorization_request",
              authorizationUrl: authUrl.toString(),
              authorizationCode: undefined, // Clear any old authorization code
              accessToken: undefined, // Clear any old tokens
              refreshToken: undefined,
              tokenType: undefined,
              expiresIn: undefined,
              infoLogs: authUrlInfoLogs,
              isInitiatingAuth: false,
            });
            break;

          case "authorization_request":
            // Step 9: Authorization URL is ready - user should open it in browser

            // Move to the next step where user can enter the authorization code
            updateState({
              currentStep: "received_authorization_code",
              isInitiatingAuth: false,
            });
            break;

          case "received_authorization_code":
            // Step 10: Validate authorization code and prepare for token exchange

            if (
              !state.authorizationCode ||
              state.authorizationCode.trim() === ""
            ) {
              updateState({
                error:
                  "Authorization code is required. Please paste the code you received from the authorization server.",
                isInitiatingAuth: false,
              });
              return;
            }

            if (!state.authorizationServerMetadata?.token_endpoint) {
              throw new Error("Missing token endpoint");
            }

            // Build the token request body as an object (will be shown in HTTP history)
            const tokenRequestBodyObj: Record<string, string> = {
              grant_type: "authorization_code",
              code: state.authorizationCode,
              redirect_uri: redirectUri,
            };

            if (state.clientId) {
              tokenRequestBodyObj.client_id = state.clientId;
            }

            if (state.codeVerifier) {
              tokenRequestBodyObj.code_verifier = state.codeVerifier;
            }

            if (state.serverUrl) {
              tokenRequestBodyObj.resource = state.serverUrl;
            }

            const tokenRequest = {
              method: "POST",
              url: state.authorizationServerMetadata.token_endpoint,
              headers: mergeHeaders({
                "Content-Type": "application/x-www-form-urlencoded",
              }),
              body: tokenRequestBodyObj,
            };

            // Update state with the request (clear old tokens)
            updateState({
              currentStep: "token_request",
              lastRequest: tokenRequest,
              lastResponse: undefined,
              accessToken: undefined, // Clear old token
              refreshToken: undefined, // Clear old refresh token
              httpHistory: [
                ...(state.httpHistory || []),
                {
                  step: "token_request",
                  request: tokenRequest,
                },
              ],
              isInitiatingAuth: false,
            });

            // Automatically proceed to make the actual request
            setTimeout(() => machine.proceedToNextStep(), 50);
            return;

          case "token_request":
            // Step 11: Exchange authorization code for access token
            if (!state.authorizationServerMetadata?.token_endpoint) {
              throw new Error("Missing token endpoint");
            }

            if (!state.authorizationCode) {
              throw new Error("Missing authorization code");
            }

            if (!state.codeVerifier) {
              throw new Error(
                "PKCE code_verifier is missing - cannot exchange token",
              );
            }

            try {
              // Prepare token request body (form-urlencoded)
              const tokenRequestBody = new URLSearchParams({
                grant_type: "authorization_code",
                code: state.authorizationCode,
                redirect_uri: redirectUri,
                client_id: state.clientId || "",
                code_verifier: state.codeVerifier || "",
              });

              // Add resource parameter if available
              if (state.serverUrl) {
                tokenRequestBody.set("resource", state.serverUrl);
              }

              // Make the token request via backend proxy
              const response = await proxyFetch(
                state.authorizationServerMetadata.token_endpoint,
                {
                  method: "POST",
                  headers: mergeHeaders({
                    "Content-Type": "application/x-www-form-urlencoded",
                  }),
                  body: tokenRequestBody.toString(),
                },
              );

              const tokenResponseData = {
                status: response.status,
                statusText: response.statusText,
                headers: response.headers,
                body: response.body,
              };

              // Update the last history entry with the response
              const updatedHistoryToken = [...(state.httpHistory || [])];
              if (updatedHistoryToken.length > 0) {
                updatedHistoryToken[updatedHistoryToken.length - 1].response =
                  tokenResponseData;
              }

              if (!response.ok) {
                // Token request failed
                updateState({
                  lastResponse: tokenResponseData,
                  httpHistory: updatedHistoryToken,
                  // Clear the authorization code so it won't be retried
                  authorizationCode: undefined,
                  error: `Token request failed: ${response.body?.error || response.statusText} - ${response.body?.error_description || "Unknown error"}`,
                  isInitiatingAuth: false,
                });
                return;
              }

              // Token request successful
              const tokens = response.body;

              // Start with existing logs, filtering out any token-related logs we're about to add
              // to prevent duplicates
              const existingLogs = (getCurrentState().infoLogs || []).filter(
                (log) =>
                  log.id !== "auth-code" &&
                  log.id !== "oauth-tokens" &&
                  log.id !== "token",
              );

              let tokenInfoLogs = existingLogs;

              // Add Authorization Code log
              if (state.authorizationCode) {
                tokenInfoLogs = [
                  ...tokenInfoLogs,
                  {
                    id: "auth-code",
                    label: "Authorization Code",
                    data: {
                      code: state.authorizationCode,
                    },
                    timestamp: Date.now(),
                  },
                ];
              }

              if (tokens.access_token) {
                const tokenData: Record<string, any> = {
                  access_token: tokens.access_token,
                };

                if (tokens.refresh_token) {
<<<<<<< HEAD
                  ((tokenData.refresh_token =
                    tokens.refresh_token.substring(0, 50) + "..."),
                    (tokenData.refresh_token_full = tokens.refresh_token));
=======
                  tokenData.refresh_token = tokens.refresh_token;
>>>>>>> 39c441b8
                }

                tokenInfoLogs = [
                  ...tokenInfoLogs,
                  {
                    id: "oauth-tokens",
                    label: "OAuth Tokens",
                    data: tokenData,
                    timestamp: Date.now(),
                  },
                ];
              }

              // Decode and add access token JWT log
              if (tokens.access_token) {
                const decoded = decodeJWT(tokens.access_token);
                if (decoded) {
                  const formatted = { ...decoded };
                  // Format timestamp fields
                  if (formatted.exp) {
                    formatted.exp = `${formatted.exp} (${formatJWTTimestamp(formatted.exp)})`;
                  }
                  if (formatted.iat) {
                    formatted.iat = `${formatted.iat} (${formatJWTTimestamp(formatted.iat)})`;
                  }
                  if (formatted.nbf) {
                    formatted.nbf = `${formatted.nbf} (${formatJWTTimestamp(formatted.nbf)})`;
                  }

                  tokenInfoLogs = [
                    ...tokenInfoLogs,
                    {
                      id: "token",
                      label: "Access Token (Decoded JWT)",
                      data: formatted,
                      timestamp: Date.now(),
                    },
                  ];
                }
              }

              updateState({
                currentStep: "received_access_token",
                accessToken: tokens.access_token,
                refreshToken: tokens.refresh_token,
                tokenType: tokens.token_type || "Bearer",
                expiresIn: tokens.expires_in,
                lastResponse: tokenResponseData,
                httpHistory: updatedHistoryToken,
                infoLogs: tokenInfoLogs,
                error: undefined,
                isInitiatingAuth: false,
              });
            } catch (error) {
              // Capture the error
              const errorResponse = {
                status: 0,
                statusText: "Network Error",
                headers: {},
                body: {
                  error: error instanceof Error ? error.message : String(error),
                },
              };

              const updatedHistoryError = [...(state.httpHistory || [])];
              if (updatedHistoryError.length > 0) {
                updatedHistoryError[updatedHistoryError.length - 1].response =
                  errorResponse;
              }

              updateState({
                lastResponse: errorResponse,
                httpHistory: updatedHistoryError,
                error: `Token exchange failed: ${error instanceof Error ? error.message : String(error)}`,
                isInitiatingAuth: false,
              });
            }
            break;

          case "received_access_token":
            // Step 12: Make authenticated MCP request (initialize to establish session)
            if (!state.serverUrl || !state.accessToken) {
              throw new Error("Missing server URL or access token");
            }

            const authenticatedRequest = {
              method: "POST",
              url: state.serverUrl,
              headers: mergeHeaders({
                Authorization: `Bearer ${state.accessToken}`,
                "Content-Type": "application/json",
              }),
              body: {
                jsonrpc: "2.0",
                method: "initialize",
                params: {
                  protocolVersion: "2024-11-05",
                  capabilities: {},
                  clientInfo: {
                    name: "MCP Inspector",
                    version: "1.0.0",
                  },
                },
                id: 2,
              },
            };

            // Update state with the request
            updateState({
              currentStep: "authenticated_mcp_request",
              lastRequest: authenticatedRequest,
              lastResponse: undefined,
              httpHistory: [
                ...(state.httpHistory || []),
                {
                  step: "authenticated_mcp_request",
                  request: authenticatedRequest,
                },
              ],
              isInitiatingAuth: false,
            });

            // Automatically proceed to make the actual request
            setTimeout(() => machine.proceedToNextStep(), 50);
            return;

          case "authenticated_mcp_request":
            // Step 13: Make actual authenticated request to verify token (initialize with auth)
            if (!state.serverUrl || !state.accessToken) {
              throw new Error("Missing server URL or access token");
            }

            try {
              const response = await proxyFetch(state.serverUrl, {
                method: "POST",
                headers: mergeHeaders({
                  Authorization: `Bearer ${state.accessToken}`,
                  "Content-Type": "application/json",
                }),
                body: JSON.stringify({
                  jsonrpc: "2.0",
                  method: "initialize",
                  params: {
                    protocolVersion: "2024-11-05",
                    capabilities: {},
                    clientInfo: {
                      name: "MCP Inspector",
                      version: "1.0.0",
                    },
                  },
                  id: 2,
                }),
              });

              const mcpResponseData = {
                status: response.status,
                statusText: response.statusText,
                headers: response.headers,
                body: response.body,
              };

              // Update the last history entry with the response
              const updatedHistoryMcp = [...(state.httpHistory || [])];
              if (updatedHistoryMcp.length > 0) {
                updatedHistoryMcp[updatedHistoryMcp.length - 1].response =
                  mcpResponseData;
              }

              if (!response.ok) {
                updateState({
                  lastResponse: mcpResponseData,
                  httpHistory: updatedHistoryMcp,
                  error: `Authenticated request failed: ${response.status} ${response.statusText}`,
                  isInitiatingAuth: false,
                });
                return;
              }

              updateState({
                currentStep: "complete",
                lastResponse: mcpResponseData,
                httpHistory: updatedHistoryMcp,
                error: undefined,
                isInitiatingAuth: false,
              });
            } catch (error) {
              // Capture the error
              const errorResponse = {
                status: 0,
                statusText: "Network Error",
                headers: {},
                body: {
                  error: error instanceof Error ? error.message : String(error),
                },
              };

              const updatedHistoryError = [...(state.httpHistory || [])];
              if (updatedHistoryError.length > 0) {
                updatedHistoryError[updatedHistoryError.length - 1].response =
                  errorResponse;
              }

              updateState({
                lastResponse: errorResponse,
                httpHistory: updatedHistoryError,
                error: `Authenticated MCP request failed: ${error instanceof Error ? error.message : String(error)}`,
                isInitiatingAuth: false,
              });
            }
            break;

          case "complete":
            // Terminal state
            updateState({ isInitiatingAuth: false });
            break;

          default:
            updateState({ isInitiatingAuth: false });
            break;
        }
      } catch (error) {
        updateState({
          error: error instanceof Error ? error.message : String(error),
          isInitiatingAuth: false,
        });
      }
    },

    // Start the guided flow from the beginning
    startGuidedFlow: async () => {
      updateState({
        currentStep: "idle",
        isInitiatingAuth: false,
      });
    },

    // Reset the flow to initial state
    resetFlow: () => {
      updateState({
        ...EMPTY_OAUTH_FLOW_STATE_V2,
        lastRequest: undefined,
        lastResponse: undefined,
        httpHistory: [],
        infoLogs: [],
        authorizationCode: undefined,
        authorizationUrl: undefined,
        accessToken: undefined,
        refreshToken: undefined,
        codeVerifier: undefined,
        codeChallenge: undefined,
        error: undefined,
      });
    },
  };

  return machine;
};

// Helper function to add an info log to the state
function addInfoLog(
  state: OauthFlowStateJune2025,
  id: string,
  label: string,
  data: any,
): Array<{ id: string; label: string; data: any; timestamp: number }> {
  return [
    ...(state.infoLogs || []),
    {
      id,
      label,
      data,
      timestamp: Date.now(),
    },
  ];
}

// Helper function to generate random string for PKCE
function generateRandomString(length: number): string {
  const charset =
    "ABCDEFGHIJKLMNOPQRSTUVWXYZabcdefghijklmnopqrstuvwxyz0123456789-._~";
  const randomValues = new Uint8Array(length);
  crypto.getRandomValues(randomValues);
  return Array.from(
    randomValues,
    (byte) => charset[byte % charset.length],
  ).join("");
}

// Helper function to generate code challenge from verifier
async function generateCodeChallenge(verifier: string): Promise<string> {
  const encoder = new TextEncoder();
  const data = encoder.encode(verifier);
  const hash = await crypto.subtle.digest("SHA-256", data);
  const base64 = btoa(String.fromCharCode(...new Uint8Array(hash)));
  return base64.replace(/\+/g, "-").replace(/\//g, "_").replace(/=/g, "");
}<|MERGE_RESOLUTION|>--- conflicted
+++ resolved
@@ -1339,13 +1339,7 @@
                 };
 
                 if (tokens.refresh_token) {
-<<<<<<< HEAD
-                  ((tokenData.refresh_token =
-                    tokens.refresh_token.substring(0, 50) + "..."),
-                    (tokenData.refresh_token_full = tokens.refresh_token));
-=======
                   tokenData.refresh_token = tokens.refresh_token;
->>>>>>> 39c441b8
                 }
 
                 tokenInfoLogs = [
