import { useState, useEffect, useMemo } from "react";
import { useLogger } from "@/hooks/use-logger";
import {
  ResizablePanelGroup,
  ResizablePanel,
  ResizableHandle,
} from "./ui/resizable";
import { Wrench } from "lucide-react";
import { EmptyState } from "./ui/empty-state";
import "react18-json-view/src/style.css";
import type { MCPToolType } from "@mastra/core/mcp";
import { ElicitationDialog } from "./ElicitationDialog";
import { validateToolOutput } from "@/lib/schema-utils";
import { ResultsPanel } from "./tools/ResultsPanel";
import { ToolsSidebar } from "./tools/ToolsSidebar";
import { ParametersPanel } from "./tools/ParametersPanel";
import {
  listTools,
  executeToolApi,
  respondToElicitationApi,
} from "@/lib/mcp-tools-api";
import {
  generateFormFieldsFromSchema,
  applyParametersToFields as applyParamsToFields,
  buildParametersFromFields,
  type FormField as ToolFormField,
} from "@/lib/tool-form";
import SaveRequestDialog from "./tools/SaveRequestDialog";
import {
  listSavedRequests,
  saveRequest,
  deleteRequest,
  duplicateRequest,
  updateRequestMeta,
} from "@/lib/request-storage";
import type { SavedRequest } from "@/lib/request-types";
import { MastraMCPServerDefinition } from "@mastra/mcp";

interface Tool {
  name: string;
  description?: string;
  inputSchema: any;
  outputSchema?: Record<string, unknown>;
  toolType?: MCPToolType;
}

interface ToolsTabProps {
  serverConfig?: MastraMCPServerDefinition;
  serverName?: string;
}

type FormField = ToolFormField;

interface ElicitationRequest {
  requestId: string;
  message: string;
  schema: any;
  timestamp: string;
}

export function ToolsTab({ serverConfig, serverName }: ToolsTabProps) {
  const logger = useLogger("ToolsTab");
  const [tools, setTools] = useState<Record<string, Tool>>({});
  const [selectedTool, setSelectedTool] = useState<string>("");
  const [formFields, setFormFields] = useState<FormField[]>([]);
  const [result, setResult] = useState<Record<string, unknown> | null>(null);
  const [showStructured, setShowStructured] = useState(false);
  const [structuredResult, setStructuredResult] = useState<Record<
    string,
    unknown
  > | null>(null);
  const [validationErrors, setValidationErrors] = useState<
    any[] | null | undefined
  >(undefined);
  const [unstructuredValidationResult, setUnstructuredValidationResult] =
    useState<"not_applicable" | "valid" | "invalid_json" | "schema_mismatch">(
      "not_applicable",
    );
  const [loading, setLoading] = useState(false);
  const [fetchingTools, setFetchingTools] = useState(false);
  const [error, setError] = useState<string>("");
  const [elicitationRequest, setElicitationRequest] =
    useState<ElicitationRequest | null>(null);
  const [elicitationLoading, setElicitationLoading] = useState(false);
  const [searchQuery, setSearchQuery] = useState<string>("");
  const [activeTab, setActiveTab] = useState<"tools" | "saved">("tools");
  const [highlightedRequestId, setHighlightedRequestId] = useState<
    string | null
  >(null);
  const [lastToolCallId, setLastToolCallId] = useState<string | null>(null);
  const [lastToolName, setLastToolName] = useState<string | null>(null);
<<<<<<< HEAD
  const [lastToolParameters, setLastToolParameters] = useState<
    Record<string, any> | null
  >(null);
=======
  const [lastToolParameters, setLastToolParameters] = useState<Record<
    string,
    any
  > | null>(null);
>>>>>>> 813a0499
  const [lastToolCallTimestamp, setLastToolCallTimestamp] =
    useState<Date | null>(null);
  const serverKey = useMemo(() => {
    if (!serverConfig) return "none";
    try {
      if ((serverConfig as any).url) {
        return `http:${(serverConfig as any).url}`;
      }
      if ((serverConfig as any).command) {
        const args = ((serverConfig as any).args || []).join(" ");
        return `stdio:${(serverConfig as any).command} ${args}`.trim();
      }
      return JSON.stringify(serverConfig);
    } catch {
      return "unknown";
    }
  }, [serverConfig]);
  const [savedRequests, setSavedRequests] = useState<SavedRequest[]>([]);
  const [isSaveDialogOpen, setIsSaveDialogOpen] = useState(false);
  const [editingRequestId, setEditingRequestId] = useState<string | null>(null);
  const [dialogDefaults, setDialogDefaults] = useState<{
    title: string;
    description?: string;
  }>({ title: "" });

  useEffect(() => {
    if (serverConfig) {
      fetchTools();
    } else {
      // Clear tools state when server is disconnected
      setTools({});
      setSelectedTool("");
      setFormFields([]);
      setResult(null);
      setStructuredResult(null);
      setShowStructured(false);
      setValidationErrors(undefined);
      setUnstructuredValidationResult("not_applicable");
      setError("");
    }
  }, [serverConfig, logger]);

  useEffect(() => {
    if (!serverConfig) return;
    setSavedRequests(listSavedRequests(serverKey));
  }, [serverKey, serverConfig]);

  useEffect(() => {
    if (selectedTool && tools[selectedTool]) {
      generateFormFields(tools[selectedTool].inputSchema);
    }
  }, [selectedTool]);

  const fetchTools = async () => {
    if (!serverName) {
      logger.warn("Cannot fetch tools: no serverId available");
      return;
    }

    // Clear all tools-related state when switching servers
    setFetchingTools(true);
    setError("");
    setTools({});
    setSelectedTool("");
    setFormFields([]);
    setResult(null);
    setStructuredResult(null);
    setShowStructured(false);
    setValidationErrors(undefined);
    setUnstructuredValidationResult("not_applicable");

    const fetchStartTime = Date.now();

    try {
      const data = await listTools(serverName);
      const toolMap = data.tools || {};
      const toolCount = Object.keys(toolMap).length;
      setTools(toolMap);
      const fetchDuration = Date.now() - fetchStartTime;
      logger.info("Tools fetch completed successfully", {
        serverId: serverName,
        toolCount,
        duration: fetchDuration,
        tools: toolMap,
      });
    } catch (err) {
      const errorMsg = err instanceof Error ? err.message : "Unknown error";
      logger.error(
        "Tools fetch network error",
        { error: errorMsg },
        err instanceof Error ? err : undefined,
      );
      setError(
        "Network error fetching tools. Make sure you selected the correct server and the server is running.",
      );
    } finally {
      setFetchingTools(false);
    }
  };

  const generateFormFields = (schema: any) => {
    setFormFields(generateFormFieldsFromSchema(schema));
  };

  const updateFieldValue = (fieldName: string, value: any) => {
    setFormFields((prev) =>
      prev.map((field) =>
        field.name === fieldName ? { ...field, value } : field,
      ),
    );
  };

  const applyParametersToFields = (params: Record<string, any>) => {
    setFormFields((prev) => applyParamsToFields(prev, params));
  };

  const buildParameters = (): Record<string, any> =>
    buildParametersFromFields(formFields, (msg, ctx) => logger.warn(msg, ctx));

  const executeTool = async () => {
    if (!selectedTool) {
      logger.warn("Cannot execute tool: no tool selected");
      return;
    }

    if (!serverName) {
      logger.warn("Cannot execute tool: no serverId available");
      return;
    }

    setLoading(true);
    setError("");
    setResult(null);
    setStructuredResult(null);
    setShowStructured(false);
    setValidationErrors(undefined);
    setUnstructuredValidationResult("not_applicable");

    const executionStartTime = Date.now();
    const toolCallId = `tool-${Date.now()}`;
    const toolCallTimestamp = new Date();

    try {
      const params = buildParameters();

      // Store tool call metadata
      setLastToolCallId(toolCallId);
      setLastToolName(selectedTool);
      setLastToolParameters(params);
      setLastToolCallTimestamp(toolCallTimestamp);

      logger.info("Starting tool execution", {
        toolName: selectedTool,
        parameters: params,
      });
      const data = await executeToolApi(serverName, selectedTool, params);
      if (data.status === "completed") {
        let result = data.result;

        // Unwrap if result is double-wrapped (has a "result" property inside)
        if (
          result &&
          typeof result === "object" &&
          "result" in result &&
          !("_meta" in result)
        ) {
          result = result.result;
        }

        const executionDuration = Date.now() - executionStartTime;
        logger.info("Tool execution completed successfully", {
          toolName: selectedTool,
          duration: executionDuration,
          result,
        });
        setResult(result);
        if (result?.structuredContent) {
          setStructuredResult(
            result.structuredContent as Record<string, unknown>,
          );
          // Default to component view if there's an OpenAI component, otherwise show structured JSON
          const hasOpenAIComponent = result?._meta?.["openai/outputTemplate"];
          setShowStructured(!hasOpenAIComponent);
        }

        const currentTool = tools[selectedTool];
        if (currentTool && currentTool.outputSchema) {
          const outputSchema = currentTool.outputSchema;
          const validationReport = validateToolOutput(result, outputSchema);
          setValidationErrors(validationReport.structuredErrors);
          setUnstructuredValidationResult(validationReport.unstructuredStatus);
          if (validationReport.structuredErrors) {
            logger.warn("Schema validation failed for structuredContent", {
              errors: validationReport.structuredErrors,
            });
          }
          if (
            validationReport.unstructuredStatus === "invalid_json" ||
            validationReport.unstructuredStatus === "schema_mismatch"
          ) {
            logger.warn(
              `Validation failed for raw content: ${validationReport.unstructuredStatus}`,
            );
          }
        }
      } else if (data.status === "elicitation_required") {
        setElicitationRequest({
          requestId: data.requestId,
          message: data.message,
          schema: data.schema,
          timestamp: data.timestamp,
        });
      } else if (data.error) {
        setError(data.error);
      }
    } catch (err) {
      const errorMsg = err instanceof Error ? err.message : "Unknown error";
      logger.error(
        "Tool execution network error",
        {
          toolName: selectedTool,
          error: errorMsg,
        },
        err instanceof Error ? err : undefined,
      );
      setError("Error executing tool");
    } finally {
      setLoading(false);
    }
  };

  const handleSaveCurrent = () => {
    if (!selectedTool) return;
    setEditingRequestId(null);
    setDialogDefaults({ title: `${selectedTool}`, description: "" });
    setIsSaveDialogOpen(true);
  };

  const handleLoadRequest = (req: SavedRequest) => {
    setSelectedTool(req.toolName);
    // allow form fields to regenerate for the tool, then apply params
    setTimeout(() => applyParametersToFields(req.parameters), 50);
  };

  const handleDeleteRequest = (id: string) => {
    deleteRequest(serverKey, id);
    setSavedRequests(listSavedRequests(serverKey));
  };

  const handleDuplicateRequest = (req: SavedRequest) => {
    const duplicated = duplicateRequest(serverKey, req.id);
    setSavedRequests(listSavedRequests(serverKey));
    if (duplicated && duplicated.id) {
      setHighlightedRequestId(duplicated.id);
      setTimeout(() => setHighlightedRequestId(null), 2000);
    }
  };

  const handleRenameRequest = (req: SavedRequest) => {
    setEditingRequestId(req.id);
    setDialogDefaults({ title: req.title, description: req.description });
    setIsSaveDialogOpen(true);
  };

  // removed favorite feature

  const handleElicitationResponse = async (
    action: "accept" | "decline" | "cancel",
    parameters?: Record<string, any>,
  ) => {
    if (!elicitationRequest) {
      logger.warn("Cannot handle elicitation response: no active request");
      return;
    }

    setElicitationLoading(true);

    try {
      let responseData = null;
      if (action === "accept") {
        responseData = {
          action: "accept",
          content: parameters || {},
        };
      } else {
        responseData = {
          action,
        };
      }

      const data = await respondToElicitationApi(
        elicitationRequest.requestId,
        responseData,
      );
      if (data.status === "completed") {
        // Show final result
        setElicitationRequest(null);
        let result = data.result;

        // Unwrap if result is double-wrapped
        if (
          result &&
          typeof result === "object" &&
          "result" in result &&
          !("_meta" in result)
        ) {
          result = result.result;
        }

        setResult(result);
        if (result?.structuredContent) {
          setStructuredResult(
            result.structuredContent as Record<string, unknown>,
          );
          // Default to component view if there's an OpenAI component
          const hasOpenAIComponent = result?._meta?.["openai/outputTemplate"];
          setShowStructured(!hasOpenAIComponent);
        }

        const currentTool = tools[selectedTool];
        if (currentTool && currentTool.outputSchema) {
          const outputSchema = currentTool.outputSchema;
          const validationReport = validateToolOutput(result, outputSchema);
          setValidationErrors(validationReport.structuredErrors);
          setUnstructuredValidationResult(validationReport.unstructuredStatus);
        }
      } else if (data.status === "elicitation_required") {
        // Next elicitation round
        setElicitationRequest({
          requestId: data.requestId,
          message: data.message,
          schema: data.schema,
          timestamp: data.timestamp,
        });
      } else if (data.error) {
        setError(data.error);
      }
    } catch (err) {
      const errorMsg = err instanceof Error ? err.message : "Unknown error";
      logger.error(
        "Error responding to elicitation request",
        {
          requestId: elicitationRequest.requestId,
          action,
          error: errorMsg,
        },
        err instanceof Error ? err : undefined,
      );
      setError("Error responding to elicitation request");
    } finally {
      setElicitationLoading(false);
    }
  };

  const toolNames = Object.keys(tools);
  const filteredToolNames = searchQuery.trim()
    ? toolNames.filter((name) => {
        const tool = tools[name];
        const haystack = `${name} ${tool?.description || ""}`.toLowerCase();
        return haystack.includes(searchQuery.trim().toLowerCase());
      })
    : toolNames;

  const filteredSavedRequests = searchQuery.trim()
    ? savedRequests.filter((tool) => {
        const haystack = `${tool.title} ${tool?.description}`.toLowerCase();
        return haystack.includes(searchQuery.trim().toLowerCase());
      })
    : savedRequests;

  const renderLeftPanel = () => (
    <ToolsSidebar
      activeTab={activeTab}
      onChangeTab={setActiveTab}
      tools={tools}
      toolNames={toolNames}
      filteredToolNames={filteredToolNames}
      selectedToolName={selectedTool}
      fetchingTools={fetchingTools}
      searchQuery={searchQuery}
      onSearchQueryChange={setSearchQuery}
      onRefresh={fetchTools}
      onSelectTool={setSelectedTool}
      savedRequests={filteredSavedRequests}
      highlightedRequestId={highlightedRequestId}
      onLoadRequest={handleLoadRequest}
      onRenameRequest={handleRenameRequest}
      onDuplicateRequest={handleDuplicateRequest}
      onDeleteRequest={handleDeleteRequest}
    />
  );

  const renderRightPanel = () =>
    selectedTool ? (
      <ParametersPanel
        selectedTool={selectedTool}
        toolDescription={tools[selectedTool]?.description}
        formFields={formFields}
        loading={loading}
        waitingOnElicitation={!!elicitationRequest}
        onExecute={executeTool}
        onSave={handleSaveCurrent}
        onFieldChange={updateFieldValue}
      />
    ) : (
      <ResizablePanel defaultSize={70} minSize={50}>
        <div className="h-full flex items-center justify-center">
          <div className="text-center">
            <div className="w-12 h-12 bg-muted rounded-full flex items-center justify-center mx-auto mb-3">
              <Wrench className="h-5 w-5 text-muted-foreground" />
            </div>
            <p className="text-xs font-semibold text-foreground mb-1">
              Select a tool
            </p>
            <p className="text-xs text-muted-foreground font-medium">
              Choose a tool from the left to configure parameters
            </p>
          </div>
        </div>
      </ResizablePanel>
    );

  const renderResultsPanel = () => (
    <ResizablePanel defaultSize={40} minSize={15} maxSize={85}>
      <ResultsPanel
        error={error}
        showStructured={showStructured}
        onToggleStructured={(s) => setShowStructured(s)}
        structuredResult={structuredResult}
        result={result}
        validationErrors={validationErrors}
        unstructuredValidationResult={unstructuredValidationResult}
        serverId={serverName}
        toolCallId={lastToolCallId ?? undefined}
        toolName={lastToolName ?? undefined}
        toolParameters={lastToolParameters ?? undefined}
        toolCallTimestamp={lastToolCallTimestamp ?? undefined}
        onExecuteFromUI={async (name, params) => {
          await fetch("/api/mcp/tools/execute", {
            method: "POST",
            headers: { "Content-Type": "application/json" },
            body: JSON.stringify({
              toolName: name,
              parameters: params || {},
              ...(serverName ? { serverId: serverName } : {}),
            }),
          });
        }}
        onHandleIntent={async (intent, params) => {
          await fetch("/api/mcp/tools/execute", {
            method: "POST",
            headers: { "Content-Type": "application/json" },
            body: JSON.stringify({
              toolName: "handleIntent",
              parameters: { intent, params: params || {} },
              ...(serverName ? { serverId: serverName } : {}),
            }),
          });
        }}
        onSendFollowup={(message) => {
          logger.info("OpenAI component requested follow-up", { message });
          // In ToolsTab, we could show a toast or notification
          // since there's no chat input to populate
        }}
      />
    </ResizablePanel>
  );

  if (!serverConfig) {
    return (
      <EmptyState
        icon={Wrench}
        title="No Server Selected"
        description="Connect to an MCP server to explore and test its available tools."
      />
    );
  }

  return (
    <div className="h-[calc(100vh-120px)] flex flex-col">
      <ResizablePanelGroup direction="vertical" className="flex-1">
        {/* Top Section - Tools and Parameters */}
        <ResizablePanel defaultSize={70} minSize={30}>
          <ResizablePanelGroup direction="horizontal" className="h-full">
            {renderLeftPanel()}
            <ResizableHandle withHandle />
            {renderRightPanel()}
          </ResizablePanelGroup>
        </ResizablePanel>

        <ResizableHandle withHandle />

        {/* Bottom Panel - Results */}
        {renderResultsPanel()}
      </ResizablePanelGroup>

      <ElicitationDialog
        elicitationRequest={elicitationRequest}
        onResponse={handleElicitationResponse}
        loading={elicitationLoading}
      />

      <SaveRequestDialog
        open={isSaveDialogOpen}
        defaultTitle={dialogDefaults.title}
        defaultDescription={dialogDefaults.description}
        onCancel={() => setIsSaveDialogOpen(false)}
        onSave={({ title, description }) => {
          if (editingRequestId) {
            updateRequestMeta(serverKey, editingRequestId, {
              title,
              description,
            });
            setSavedRequests(listSavedRequests(serverKey));
            setEditingRequestId(null);
            setIsSaveDialogOpen(false);
            // Switch to saved tab and highlight the edited request
            setActiveTab("saved");
            setHighlightedRequestId(editingRequestId);
            setTimeout(() => setHighlightedRequestId(null), 2000);
            return;
          }
          const params = buildParameters();
          const newRequest = saveRequest(serverKey, {
            title,
            description,
            toolName: selectedTool,
            parameters: params,
          });
          setSavedRequests(listSavedRequests(serverKey));
          setIsSaveDialogOpen(false);
          // Switch to saved tab and highlight the new request
          setActiveTab("saved");
          if (newRequest && newRequest.id) {
            setHighlightedRequestId(newRequest.id);
            setTimeout(() => setHighlightedRequestId(null), 2000);
          }
        }}
      />
    </div>
  );
}<|MERGE_RESOLUTION|>--- conflicted
+++ resolved
@@ -89,16 +89,10 @@
   >(null);
   const [lastToolCallId, setLastToolCallId] = useState<string | null>(null);
   const [lastToolName, setLastToolName] = useState<string | null>(null);
-<<<<<<< HEAD
-  const [lastToolParameters, setLastToolParameters] = useState<
-    Record<string, any> | null
-  >(null);
-=======
   const [lastToolParameters, setLastToolParameters] = useState<Record<
     string,
     any
   > | null>(null);
->>>>>>> 813a0499
   const [lastToolCallTimestamp, setLastToolCallTimestamp] =
     useState<Date | null>(null);
   const serverKey = useMemo(() => {
