import { useState, useEffect, useMemo } from "react";
import { useLogger } from "@/hooks/use-logger";
import { Card, CardContent } from "./ui/card";
import {
  ResizablePanelGroup,
  ResizablePanel,
  ResizableHandle,
} from "./ui/resizable";
import { Wrench } from "lucide-react";
import "react18-json-view/src/style.css";
import type { MCPToolType } from "@mastra/core/mcp";
import { ElicitationDialog } from "./ElicitationDialog";
import { validateToolOutput } from "@/lib/schema-utils";
import { ResultsPanel } from "./tools/ResultsPanel";
import { ToolsSidebar } from "./tools/ToolsSidebar";
import { ParametersPanel } from "./tools/ParametersPanel";
import {
  listTools,
  executeToolApi,
  respondToElicitationApi,
} from "@/lib/mcp-tools-api";
import {
  generateFormFieldsFromSchema,
  applyParametersToFields as applyParamsToFields,
  buildParametersFromFields,
  type FormField as ToolFormField,
} from "@/lib/tool-form";
import SaveRequestDialog from "./SaveRequestDialog";
import {
  listSavedRequests,
  saveRequest,
  deleteRequest,
  duplicateRequest,
  updateRequestMeta,
} from "@/lib/request-storage";
import type { SavedRequest } from "@/lib/request-types";
import { MastraMCPServerDefinition } from "@mastra/mcp";

interface Tool {
  name: string;
  description?: string;
  inputSchema: any;
  outputSchema?: Record<string, unknown>;
  toolType?: MCPToolType;
}

interface ToolsTabProps {
  serverConfig?: MastraMCPServerDefinition;
  serverName?: string;
}

type FormField = ToolFormField;

interface ElicitationRequest {
  requestId: string;
  message: string;
  schema: any;
  timestamp: string;
}

export function ToolsTab({ serverConfig, serverName }: ToolsTabProps) {
  const logger = useLogger("ToolsTab");
  const [tools, setTools] = useState<Record<string, Tool>>({});
  const [selectedTool, setSelectedTool] = useState<string>("");
  const [formFields, setFormFields] = useState<FormField[]>([]);
  const [result, setResult] = useState<Record<string, unknown> | null>(null);
  const [showStructured, setShowStructured] = useState(false);
  const [structuredResult, setStructuredResult] = useState<Record<
    string,
    unknown
  > | null>(null);
  const [validationErrors, setValidationErrors] = useState<
    any[] | null | undefined
  >(undefined);
  const [unstructuredValidationResult, setUnstructuredValidationResult] =
    useState<"not_applicable" | "valid" | "invalid_json" | "schema_mismatch">(
      "not_applicable",
    );
  const [loading, setLoading] = useState(false);
  const [fetchingTools, setFetchingTools] = useState(false);
  const [error, setError] = useState<string>("");
  const [elicitationRequest, setElicitationRequest] =
    useState<ElicitationRequest | null>(null);
  const [elicitationLoading, setElicitationLoading] = useState(false);
  const [searchQuery, setSearchQuery] = useState<string>("");
  const [activeTab, setActiveTab] = useState<"tools" | "saved">("tools");
  const [highlightedRequestId, setHighlightedRequestId] = useState<
    string | null
  >(null);
  const serverKey = useMemo(() => {
    if (!serverConfig) return "none";
    try {
      if ((serverConfig as any).url) {
        return `http:${(serverConfig as any).url}`;
      }
      if ((serverConfig as any).command) {
        const args = ((serverConfig as any).args || []).join(" ");
        return `stdio:${(serverConfig as any).command} ${args}`.trim();
      }
      return JSON.stringify(serverConfig);
    } catch {
      return "unknown";
    }
  }, [serverConfig]);
  const [savedRequests, setSavedRequests] = useState<SavedRequest[]>([]);
  const [isSaveDialogOpen, setIsSaveDialogOpen] = useState(false);
  const [editingRequestId, setEditingRequestId] = useState<string | null>(null);
  const [dialogDefaults, setDialogDefaults] = useState<{
    title: string;
    description?: string;
  }>({ title: "" });

  useEffect(() => {
    if (serverConfig) {
      fetchTools();
    } else {
      // Clear tools state when server is disconnected
      setTools({});
      setSelectedTool("");
      setFormFields([]);
      setResult(null);
      setStructuredResult(null);
      setShowStructured(false);
      setValidationErrors(undefined);
      setUnstructuredValidationResult("not_applicable");
      setError("");
    }
  }, [serverConfig, logger]);

  useEffect(() => {
    if (!serverConfig) return;
    setSavedRequests(listSavedRequests(serverKey));
  }, [serverKey, serverConfig]);

  useEffect(() => {
    if (selectedTool && tools[selectedTool]) {
      generateFormFields(tools[selectedTool].inputSchema);
    }
  }, [selectedTool, tools, logger]);

  const fetchTools = async () => {
    if (!serverName) {
      logger.warn("Cannot fetch tools: no serverId available");
      return;
    }

    // Clear all tools-related state when switching servers
    setFetchingTools(true);
    setError("");
    setTools({});
    setSelectedTool("");
    setFormFields([]);
    setResult(null);
    setStructuredResult(null);
    setShowStructured(false);
    setValidationErrors(undefined);
    setUnstructuredValidationResult("not_applicable");

    const fetchStartTime = Date.now();

    try {
      const data = await listTools(serverName);
      const toolMap = data.tools || {};
      const toolCount = Object.keys(toolMap).length;
      setTools(toolMap);
      const fetchDuration = Date.now() - fetchStartTime;
      logger.info("Tools fetch completed successfully", {
        serverId: serverName,
        toolCount,
        duration: fetchDuration,
        tools: toolMap,
      });
    } catch (err) {
      const errorMsg = err instanceof Error ? err.message : "Unknown error";
      logger.error(
        "Tools fetch network error",
        { error: errorMsg },
        err instanceof Error ? err : undefined,
      );
      setError("Network error fetching tools");
    } finally {
      setFetchingTools(false);
    }
  };

  const generateFormFields = (schema: any) => {
    setFormFields(generateFormFieldsFromSchema(schema));
  };

  const updateFieldValue = (fieldName: string, value: any) => {
    setFormFields((prev) =>
      prev.map((field) =>
        field.name === fieldName ? { ...field, value } : field,
      ),
    );
  };

  const applyParametersToFields = (params: Record<string, any>) => {
    setFormFields((prev) => applyParamsToFields(prev, params));
  };

  const buildParameters = (): Record<string, any> =>
    buildParametersFromFields(formFields, (msg, ctx) => logger.warn(msg, ctx));

  const executeTool = async () => {
    if (!selectedTool) {
      logger.warn("Cannot execute tool: no tool selected");
      return;
    }

    if (!serverName) {
      logger.warn("Cannot execute tool: no serverId available");
      return;
    }

    setLoading(true);
    setError("");
    setResult(null);
    setStructuredResult(null);
    setShowStructured(false);
    setValidationErrors(undefined);
    setUnstructuredValidationResult("not_applicable");

    const executionStartTime = Date.now();

    try {
      const params = buildParameters();
      logger.info("Starting tool execution", {
        toolName: selectedTool,
        parameters: params,
      });
      const data = await executeToolApi(serverName, selectedTool, params);
      if (data.status === "completed") {
        const result = data.result;
        const executionDuration = Date.now() - executionStartTime;
        logger.info("Tool execution completed successfully", {
          toolName: selectedTool,
          duration: executionDuration,
          result,
        });
        setResult(result);
        if (result?.structuredContent) {
          setStructuredResult(
            result.structuredContent as Record<string, unknown>,
          );
          setShowStructured(true);
        }

        const currentTool = tools[selectedTool];
        if (currentTool && currentTool.outputSchema) {
          const outputSchema = currentTool.outputSchema;
          const validationReport = validateToolOutput(result, outputSchema);
          setValidationErrors(validationReport.structuredErrors);
          setUnstructuredValidationResult(validationReport.unstructuredStatus);
          if (validationReport.structuredErrors) {
            logger.warn("Schema validation failed for structuredContent", {
              errors: validationReport.structuredErrors,
            });
          }
          if (
            validationReport.unstructuredStatus === "invalid_json" ||
            validationReport.unstructuredStatus === "schema_mismatch"
          ) {
            logger.warn(
              `Validation failed for raw content: ${validationReport.unstructuredStatus}`,
            );
          }
        }
      } else if (data.status === "elicitation_required") {
        setElicitationRequest({
          requestId: data.requestId,
          message: data.message,
          schema: data.schema,
          timestamp: data.timestamp,
        });
      } else if (data.error) {
        setError(data.error);
      }
    } catch (err) {
      const errorMsg = err instanceof Error ? err.message : "Unknown error";
      logger.error(
        "Tool execution network error",
        {
          toolName: selectedTool,
          error: errorMsg,
        },
        err instanceof Error ? err : undefined,
      );
      setError("Error executing tool");
    } finally {
      setLoading(false);
    }
  };

  const handleSaveCurrent = () => {
    if (!selectedTool) return;
    setEditingRequestId(null);
    setDialogDefaults({ title: `${selectedTool}`, description: "" });
    setIsSaveDialogOpen(true);
  };

  const handleLoadRequest = (req: SavedRequest) => {
    setSelectedTool(req.toolName);
    // allow form fields to regenerate for the tool, then apply params
    setTimeout(() => applyParametersToFields(req.parameters), 50);
  };

  const handleDeleteRequest = (id: string) => {
    deleteRequest(serverKey, id);
    setSavedRequests(listSavedRequests(serverKey));
  };

  const handleDuplicateRequest = (req: SavedRequest) => {
    const duplicated = duplicateRequest(serverKey, req.id);
    setSavedRequests(listSavedRequests(serverKey));
    if (duplicated && duplicated.id) {
      setHighlightedRequestId(duplicated.id);
      setTimeout(() => setHighlightedRequestId(null), 2000);
    }
  };

  const handleRenameRequest = (req: SavedRequest) => {
    setEditingRequestId(req.id);
    setDialogDefaults({ title: req.title, description: req.description });
    setIsSaveDialogOpen(true);
  };

  // removed favorite feature

  const handleElicitationResponse = async (
    action: "accept" | "decline" | "cancel",
    parameters?: Record<string, any>,
  ) => {
    if (!elicitationRequest) {
      logger.warn("Cannot handle elicitation response: no active request");
      return;
    }

    setElicitationLoading(true);

    try {
      let responseData = null;
      if (action === "accept") {
        responseData = {
          action: "accept",
          content: parameters || {},
        };
      } else {
        responseData = {
          action,
        };
      }

      const data = await respondToElicitationApi(
        elicitationRequest.requestId,
        responseData,
      );
      if (data.status === "completed") {
        // Show final result
        setElicitationRequest(null);
        const result = data.result;
        setResult(result);
        if (result?.structuredContent) {
          setStructuredResult(
            result.structuredContent as Record<string, unknown>,
          );
          setShowStructured(true);
        }

        const currentTool = tools[selectedTool];
        if (currentTool && currentTool.outputSchema) {
          const outputSchema = currentTool.outputSchema;
          const validationReport = validateToolOutput(result, outputSchema);
          setValidationErrors(validationReport.structuredErrors);
          setUnstructuredValidationResult(validationReport.unstructuredStatus);
        }
      } else if (data.status === "elicitation_required") {
        // Next elicitation round
        setElicitationRequest({
          requestId: data.requestId,
          message: data.message,
          schema: data.schema,
          timestamp: data.timestamp,
        });
      } else if (data.error) {
        setError(data.error);
      }
    } catch (err) {
      const errorMsg = err instanceof Error ? err.message : "Unknown error";
      logger.error(
        "Error responding to elicitation request",
        {
          requestId: elicitationRequest.requestId,
          action,
          error: errorMsg,
        },
        err instanceof Error ? err : undefined,
      );
      setError("Error responding to elicitation request");
    } finally {
      setElicitationLoading(false);
    }
  };

  const toolNames = Object.keys(tools);
  const filteredToolNames = searchQuery.trim()
    ? toolNames.filter((name) => {
        const tool = tools[name];
        const haystack = `${name} ${tool?.description || ""}`.toLowerCase();
        return haystack.includes(searchQuery.trim().toLowerCase());
      })
    : toolNames;

  const renderLeftPanel = () => (
    <ToolsSidebar
      activeTab={activeTab}
      onChangeTab={setActiveTab}
      tools={tools}
      toolNames={toolNames}
      filteredToolNames={filteredToolNames}
      selectedToolName={selectedTool}
      fetchingTools={fetchingTools}
      searchQuery={searchQuery}
      onSearchQueryChange={setSearchQuery}
      onRefresh={fetchTools}
      onSelectTool={setSelectedTool}
      savedRequests={savedRequests}
      highlightedRequestId={highlightedRequestId}
      onLoadRequest={handleLoadRequest}
      onRenameRequest={handleRenameRequest}
      onDuplicateRequest={handleDuplicateRequest}
      onDeleteRequest={handleDeleteRequest}
    />
  );

  const renderRightPanel = () =>
    selectedTool ? (
      <ParametersPanel
        selectedTool={selectedTool}
        toolDescription={tools[selectedTool]?.description}
        formFields={formFields}
        loading={loading}
        waitingOnElicitation={!!elicitationRequest}
        onExecute={executeTool}
        onSave={handleSaveCurrent}
        onFieldChange={updateFieldValue}
      />
    ) : (
      <ResizablePanel defaultSize={70} minSize={50}>
        <div className="h-full flex items-center justify-center">
          <div className="text-center">
            <div className="w-12 h-12 bg-muted rounded-full flex items-center justify-center mx-auto mb-3">
              <Wrench className="h-5 w-5 text-muted-foreground" />
            </div>
<<<<<<< HEAD

            {structuredResult && (
              <div className="flex gap-2">
                <Button
                  size="sm"
                  variant={!showStructured ? "default" : "outline"}
                  onClick={() => setShowStructured(false)}
                >
                  Raw Output
                </Button>
                <Button
                  size="sm"
                  variant={showStructured ? "default" : "outline"}
                  onClick={() => setShowStructured(true)}
                >
                  Structured Output
                </Button>
              </div>
            )}
          </div>

          {/* Content */}
          <div className="flex-1 overflow-hidden">
            {error ? (
              <div className="p-4">
                <div className="p-3 bg-destructive/10 border border-destructive/20 rounded text-destructive text-xs font-medium">
                  {error}
                </div>
              </div>
            ) : showStructured && validationErrors ? (
              <div className="p-4">
                <h3 className="text-sm font-semibold text-destructive mb-2">
                  Validation Errors
                </h3>
                <div className="p-3 bg-destructive/10 border border-destructive/20 rounded-md">
                  <JsonView
                    src={validationErrors}
                    theme="atom"
                    dark={true}
                    enableClipboard={true}
                    displaySize={false}
                    collapseStringsAfterLength={100}
                    style={{
                      fontSize: "12px",
                      fontFamily:
                        "ui-monospace, SFMono-Regular, 'SF Mono', monospace",
                      backgroundColor: "hsl(var(--background))",
                      padding: "16px",
                      borderRadius: "8px",
                      border: "1px solid hsl(var(--border))",
                      width: "calc(100vw - var(--sidebar-width) - 44px)",
                    }}
                  />
                  <span className="text-sm font-semibold text-destructive mb-2">{`${validationErrors[0].instancePath.slice(1)} ${validationErrors[0].message}`}</span>
                </div>
              </div>
            ) : showStructured &&
              structuredResult &&
              validationErrors === null ? (
              <ScrollArea className="h-full">
                <div className="p-4">
                  <JsonView
                    src={structuredResult}
                    dark={true}
                    theme="atom"
                    enableClipboard={true}
                    displaySize={false}
                    collapseStringsAfterLength={100}
                    style={{
                      fontSize: "12px",
                      fontFamily:
                        "ui-monospace, SFMono-Regular, 'SF Mono', monospace",
                      backgroundColor: "hsl(var(--background))",
                      padding: "16px",
                      borderRadius: "8px",
                      border: "1px solid hsl(var(--border))",
                      width: "calc(100vw - var(--sidebar-width) - 32px)",
                    }}
                  />
                </div>
              </ScrollArea>
            ) : result && !showStructured ? (
              <div className="flex-1 overflow-scroll h-full">
                <div className="p-4">
                  {unstructuredValidationResult === "valid" && (
                    <Badge
                      variant="default"
                      className="bg-green-600 hover:bg-green-700 mb-4"
                    >
                      <CheckCircle className="h-3 w-3 mr-1.5" />
                      Success: Content matches the output schema.
                    </Badge>
                  )}
                  {unstructuredValidationResult === "schema_mismatch" && (
                    <Badge variant="destructive" className="mb-4">
                      <XCircle className="h-3 w-3 mr-1.5" />
                      Error: Content does not match the output schema.
                    </Badge>
                  )}
                  {unstructuredValidationResult === "invalid_json" && (
                    <Badge
                      variant="destructive"
                      className="bg-amber-600 hover:bg-amber-700 mb-4"
                    >
                      <XCircle className="h-3 w-3 mr-1.5" />
                      Warning: Output schema provided by the tool is invalid.
                    </Badge>
                  )}
                  {(() => {
                    const uiRes = getUIResourceFromResult(result as any);
                    if (uiRes) {
                      return (
                        <UIResourceRenderer
                          resource={uiRes}
                          htmlProps={{
                            autoResizeIframe: true,
                            style: {
                              width: "100%",
                              minHeight: "500px",
                              height: "auto",
                              overflow: "visible",
                            },
                          }}
                          onUIAction={async (evt) => {
                            logger.info("MCP-UI Action received", {
                              type: evt.type,
                              payload: evt.payload,
                            });

                            try {
                              switch (evt.type) {
                                case "tool":
                                  if (evt.payload?.toolName) {
                                    logger.info("Executing tool from MCP-UI", {
                                      toolName: evt.payload.toolName,
                                      params: evt.payload.params,
                                    });

                                    await fetch("/api/mcp/tools", {
                                      method: "POST",
                                      headers: {
                                        "Content-Type": "application/json",
                                      },
                                      body: JSON.stringify({
                                        action: "execute",
                                        toolName: evt.payload.toolName,
                                        parameters: evt.payload.params || {},
                                        serverConfig: getServerConfig(),
                                      }),
                                    });
                                  }
                                  break;

                                case "prompt":
                                  if (evt.payload?.prompt) {
                                    logger.info(
                                      "Processing prompt from MCP-UI",
                                      {
                                        prompt: evt.payload.prompt,
                                      },
                                    );
                                    // For now, just log the prompt
                                    // In a full implementation, this could integrate with chat or other prompt handling
                                    console.log(
                                      "MCP-UI Prompt Request:",
                                      evt.payload.prompt,
                                    );
                                  }
                                  break;

                                case "intent":
                                  if (evt.payload?.intent) {
                                    logger.info(
                                      "Processing intent from MCP-UI",
                                      {
                                        intent: evt.payload.intent,
                                        params: evt.payload.params,
                                      },
                                    );

                                    // Try to handle intent by calling a handleIntent tool if it exists
                                    try {
                                      await fetch("/api/mcp/tools", {
                                        method: "POST",
                                        headers: {
                                          "Content-Type": "application/json",
                                        },
                                        body: JSON.stringify({
                                          action: "execute",
                                          toolName: "handleIntent",
                                          parameters: {
                                            intent: evt.payload.intent,
                                            params: evt.payload.params || {},
                                          },
                                          serverConfig: getServerConfig(),
                                        }),
                                      });
                                    } catch (error) {
                                      // If no handleIntent tool exists, just log the intent
                                      logger.warn(
                                        "No handleIntent tool available, intent logged only",
                                        {
                                          intent: evt.payload.intent,
                                          error,
                                        },
                                      );
                                    }
                                  }
                                  break;

                                case "notify":
                                  if (evt.payload?.message) {
                                    logger.info("Notification from MCP-UI", {
                                      message: evt.payload.message,
                                    });
                                    // Handle notifications - could show toast, update UI, etc.
                                    console.log(
                                      "MCP-UI Notification:",
                                      evt.payload.message,
                                    );
                                  }
                                  break;

                                case "link":
                                  if (evt.payload?.url) {
                                    logger.info("Opening link from MCP-UI", {
                                      url: evt.payload.url,
                                    });
                                    window.open(
                                      evt.payload.url,
                                      "_blank",
                                      "noopener,noreferrer",
                                    );
                                  }
                                  break;
                                default:
                                  logger.warn("Unknown MCP-UI action type", {});
                              }
                            } catch (error) {
                              logger.error("Error handling MCP-UI action", {
                                type: evt.type,
                                payload: evt.payload,
                                error:
                                  error instanceof Error
                                    ? error.message
                                    : String(error),
                              });
                            }
                          }}
                        />
                      );
                    }
                    return (
                      <JsonView
                        src={result}
                        dark
                        theme="atom"
                        enableClipboard
                        collapseStringsAfterLength={100}
                        style={{
                          fontSize: "12px",
                          fontFamily:
                            "ui-monospace, SFMono-Regular, 'SF Mono', monospace",
                          backgroundColor: "hsl(var(--background))",
                          padding: "16px",
                          borderRadius: "8px",
                          border: "1px solid hsl(var(--border))",
                          width: "calc(100vw - var(--sidebar-width) - 32px)",
                        }}
                      />
                    );
                  })()}
                </div>
              </div>
            ) : (
              <div className="flex items-center justify-center h-full">
                <p className="text-xs text-muted-foreground font-medium">
                  Execute a tool to see results here
                </p>
              </div>
            )}
=======
            <p className="text-xs font-semibold text-foreground mb-1">
              Select a tool
            </p>
            <p className="text-xs text-muted-foreground font-medium">
              Choose a tool from the left to configure parameters
            </p>
>>>>>>> ddf01867
          </div>
        </div>
      </ResizablePanel>
    );

  const renderResultsPanel = () => (
    <ResizablePanel defaultSize={40} minSize={15} maxSize={85}>
      <ResultsPanel
        error={error}
        showStructured={showStructured}
        onToggleStructured={(s) => setShowStructured(s)}
        structuredResult={structuredResult}
        result={result}
        validationErrors={validationErrors}
        unstructuredValidationResult={unstructuredValidationResult}
        onExecuteFromUI={async (name, params) => {
          await fetch("/api/mcp/tools/execute", {
            method: "POST",
            headers: { "Content-Type": "application/json" },
            body: JSON.stringify({
              toolName: name,
              parameters: params || {},
              ...(serverName ? { serverId: serverName } : {}),
            }),
          });
        }}
        onHandleIntent={async (intent, params) => {
          await fetch("/api/mcp/tools/execute", {
            method: "POST",
            headers: { "Content-Type": "application/json" },
            body: JSON.stringify({
              toolName: "handleIntent",
              parameters: { intent, params: params || {} },
              ...(serverName ? { serverId: serverName } : {}),
            }),
          });
        }}
      />
    </ResizablePanel>
  );

  if (!serverConfig) {
    return (
      <Card>
        <CardContent className="pt-6">
          <p className="text-center text-muted-foreground font-medium">
            Please select a server to view tools
          </p>
        </CardContent>
      </Card>
    );
  }

  return (
    <div className="h-[calc(100vh-120px)] flex flex-col">
      <ResizablePanelGroup direction="vertical" className="flex-1">
        {/* Top Section - Tools and Parameters */}
        <ResizablePanel defaultSize={70} minSize={30}>
          <ResizablePanelGroup direction="horizontal" className="h-full">
            {renderLeftPanel()}
            <ResizableHandle withHandle />
            {renderRightPanel()}
          </ResizablePanelGroup>
        </ResizablePanel>

        <ResizableHandle withHandle />

        {/* Bottom Panel - Results */}
        {renderResultsPanel()}
      </ResizablePanelGroup>

      <ElicitationDialog
        elicitationRequest={elicitationRequest}
        onResponse={handleElicitationResponse}
        loading={elicitationLoading}
      />

      <SaveRequestDialog
        open={isSaveDialogOpen}
        defaultTitle={dialogDefaults.title}
        defaultDescription={dialogDefaults.description}
        onCancel={() => setIsSaveDialogOpen(false)}
        onSave={({ title, description }) => {
          if (editingRequestId) {
            updateRequestMeta(serverKey, editingRequestId, {
              title,
              description,
            });
            setSavedRequests(listSavedRequests(serverKey));
            setEditingRequestId(null);
            setIsSaveDialogOpen(false);
            // Switch to saved tab and highlight the edited request
            setActiveTab("saved");
            setHighlightedRequestId(editingRequestId);
            setTimeout(() => setHighlightedRequestId(null), 2000);
            return;
          }
          const params = buildParameters();
          const newRequest = saveRequest(serverKey, {
            title,
            description,
            toolName: selectedTool,
            parameters: params,
          });
          setSavedRequests(listSavedRequests(serverKey));
          setIsSaveDialogOpen(false);
          // Switch to saved tab and highlight the new request
          setActiveTab("saved");
          if (newRequest && newRequest.id) {
            setHighlightedRequestId(newRequest.id);
            setTimeout(() => setHighlightedRequestId(null), 2000);
          }
        }}
      />
    </div>
  );
}<|MERGE_RESOLUTION|>--- conflicted
+++ resolved
@@ -74,7 +74,7 @@
   >(undefined);
   const [unstructuredValidationResult, setUnstructuredValidationResult] =
     useState<"not_applicable" | "valid" | "invalid_json" | "schema_mismatch">(
-      "not_applicable",
+      "not_applicable"
     );
   const [loading, setLoading] = useState(false);
   const [fetchingTools, setFetchingTools] = useState(false);
@@ -175,7 +175,7 @@
       logger.error(
         "Tools fetch network error",
         { error: errorMsg },
-        err instanceof Error ? err : undefined,
+        err instanceof Error ? err : undefined
       );
       setError("Network error fetching tools");
     } finally {
@@ -190,8 +190,8 @@
   const updateFieldValue = (fieldName: string, value: any) => {
     setFormFields((prev) =>
       prev.map((field) =>
-        field.name === fieldName ? { ...field, value } : field,
-      ),
+        field.name === fieldName ? { ...field, value } : field
+      )
     );
   };
 
@@ -241,7 +241,7 @@
         setResult(result);
         if (result?.structuredContent) {
           setStructuredResult(
-            result.structuredContent as Record<string, unknown>,
+            result.structuredContent as Record<string, unknown>
           );
           setShowStructured(true);
         }
@@ -262,7 +262,7 @@
             validationReport.unstructuredStatus === "schema_mismatch"
           ) {
             logger.warn(
-              `Validation failed for raw content: ${validationReport.unstructuredStatus}`,
+              `Validation failed for raw content: ${validationReport.unstructuredStatus}`
             );
           }
         }
@@ -284,7 +284,7 @@
           toolName: selectedTool,
           error: errorMsg,
         },
-        err instanceof Error ? err : undefined,
+        err instanceof Error ? err : undefined
       );
       setError("Error executing tool");
     } finally {
@@ -329,7 +329,7 @@
 
   const handleElicitationResponse = async (
     action: "accept" | "decline" | "cancel",
-    parameters?: Record<string, any>,
+    parameters?: Record<string, any>
   ) => {
     if (!elicitationRequest) {
       logger.warn("Cannot handle elicitation response: no active request");
@@ -353,7 +353,7 @@
 
       const data = await respondToElicitationApi(
         elicitationRequest.requestId,
-        responseData,
+        responseData
       );
       if (data.status === "completed") {
         // Show final result
@@ -362,7 +362,7 @@
         setResult(result);
         if (result?.structuredContent) {
           setStructuredResult(
-            result.structuredContent as Record<string, unknown>,
+            result.structuredContent as Record<string, unknown>
           );
           setShowStructured(true);
         }
@@ -394,7 +394,7 @@
           action,
           error: errorMsg,
         },
-        err instanceof Error ? err : undefined,
+        err instanceof Error ? err : undefined
       );
       setError("Error responding to elicitation request");
     } finally {
@@ -452,296 +452,12 @@
             <div className="w-12 h-12 bg-muted rounded-full flex items-center justify-center mx-auto mb-3">
               <Wrench className="h-5 w-5 text-muted-foreground" />
             </div>
-<<<<<<< HEAD
-
-            {structuredResult && (
-              <div className="flex gap-2">
-                <Button
-                  size="sm"
-                  variant={!showStructured ? "default" : "outline"}
-                  onClick={() => setShowStructured(false)}
-                >
-                  Raw Output
-                </Button>
-                <Button
-                  size="sm"
-                  variant={showStructured ? "default" : "outline"}
-                  onClick={() => setShowStructured(true)}
-                >
-                  Structured Output
-                </Button>
-              </div>
-            )}
-          </div>
-
-          {/* Content */}
-          <div className="flex-1 overflow-hidden">
-            {error ? (
-              <div className="p-4">
-                <div className="p-3 bg-destructive/10 border border-destructive/20 rounded text-destructive text-xs font-medium">
-                  {error}
-                </div>
-              </div>
-            ) : showStructured && validationErrors ? (
-              <div className="p-4">
-                <h3 className="text-sm font-semibold text-destructive mb-2">
-                  Validation Errors
-                </h3>
-                <div className="p-3 bg-destructive/10 border border-destructive/20 rounded-md">
-                  <JsonView
-                    src={validationErrors}
-                    theme="atom"
-                    dark={true}
-                    enableClipboard={true}
-                    displaySize={false}
-                    collapseStringsAfterLength={100}
-                    style={{
-                      fontSize: "12px",
-                      fontFamily:
-                        "ui-monospace, SFMono-Regular, 'SF Mono', monospace",
-                      backgroundColor: "hsl(var(--background))",
-                      padding: "16px",
-                      borderRadius: "8px",
-                      border: "1px solid hsl(var(--border))",
-                      width: "calc(100vw - var(--sidebar-width) - 44px)",
-                    }}
-                  />
-                  <span className="text-sm font-semibold text-destructive mb-2">{`${validationErrors[0].instancePath.slice(1)} ${validationErrors[0].message}`}</span>
-                </div>
-              </div>
-            ) : showStructured &&
-              structuredResult &&
-              validationErrors === null ? (
-              <ScrollArea className="h-full">
-                <div className="p-4">
-                  <JsonView
-                    src={structuredResult}
-                    dark={true}
-                    theme="atom"
-                    enableClipboard={true}
-                    displaySize={false}
-                    collapseStringsAfterLength={100}
-                    style={{
-                      fontSize: "12px",
-                      fontFamily:
-                        "ui-monospace, SFMono-Regular, 'SF Mono', monospace",
-                      backgroundColor: "hsl(var(--background))",
-                      padding: "16px",
-                      borderRadius: "8px",
-                      border: "1px solid hsl(var(--border))",
-                      width: "calc(100vw - var(--sidebar-width) - 32px)",
-                    }}
-                  />
-                </div>
-              </ScrollArea>
-            ) : result && !showStructured ? (
-              <div className="flex-1 overflow-scroll h-full">
-                <div className="p-4">
-                  {unstructuredValidationResult === "valid" && (
-                    <Badge
-                      variant="default"
-                      className="bg-green-600 hover:bg-green-700 mb-4"
-                    >
-                      <CheckCircle className="h-3 w-3 mr-1.5" />
-                      Success: Content matches the output schema.
-                    </Badge>
-                  )}
-                  {unstructuredValidationResult === "schema_mismatch" && (
-                    <Badge variant="destructive" className="mb-4">
-                      <XCircle className="h-3 w-3 mr-1.5" />
-                      Error: Content does not match the output schema.
-                    </Badge>
-                  )}
-                  {unstructuredValidationResult === "invalid_json" && (
-                    <Badge
-                      variant="destructive"
-                      className="bg-amber-600 hover:bg-amber-700 mb-4"
-                    >
-                      <XCircle className="h-3 w-3 mr-1.5" />
-                      Warning: Output schema provided by the tool is invalid.
-                    </Badge>
-                  )}
-                  {(() => {
-                    const uiRes = getUIResourceFromResult(result as any);
-                    if (uiRes) {
-                      return (
-                        <UIResourceRenderer
-                          resource={uiRes}
-                          htmlProps={{
-                            autoResizeIframe: true,
-                            style: {
-                              width: "100%",
-                              minHeight: "500px",
-                              height: "auto",
-                              overflow: "visible",
-                            },
-                          }}
-                          onUIAction={async (evt) => {
-                            logger.info("MCP-UI Action received", {
-                              type: evt.type,
-                              payload: evt.payload,
-                            });
-
-                            try {
-                              switch (evt.type) {
-                                case "tool":
-                                  if (evt.payload?.toolName) {
-                                    logger.info("Executing tool from MCP-UI", {
-                                      toolName: evt.payload.toolName,
-                                      params: evt.payload.params,
-                                    });
-
-                                    await fetch("/api/mcp/tools", {
-                                      method: "POST",
-                                      headers: {
-                                        "Content-Type": "application/json",
-                                      },
-                                      body: JSON.stringify({
-                                        action: "execute",
-                                        toolName: evt.payload.toolName,
-                                        parameters: evt.payload.params || {},
-                                        serverConfig: getServerConfig(),
-                                      }),
-                                    });
-                                  }
-                                  break;
-
-                                case "prompt":
-                                  if (evt.payload?.prompt) {
-                                    logger.info(
-                                      "Processing prompt from MCP-UI",
-                                      {
-                                        prompt: evt.payload.prompt,
-                                      },
-                                    );
-                                    // For now, just log the prompt
-                                    // In a full implementation, this could integrate with chat or other prompt handling
-                                    console.log(
-                                      "MCP-UI Prompt Request:",
-                                      evt.payload.prompt,
-                                    );
-                                  }
-                                  break;
-
-                                case "intent":
-                                  if (evt.payload?.intent) {
-                                    logger.info(
-                                      "Processing intent from MCP-UI",
-                                      {
-                                        intent: evt.payload.intent,
-                                        params: evt.payload.params,
-                                      },
-                                    );
-
-                                    // Try to handle intent by calling a handleIntent tool if it exists
-                                    try {
-                                      await fetch("/api/mcp/tools", {
-                                        method: "POST",
-                                        headers: {
-                                          "Content-Type": "application/json",
-                                        },
-                                        body: JSON.stringify({
-                                          action: "execute",
-                                          toolName: "handleIntent",
-                                          parameters: {
-                                            intent: evt.payload.intent,
-                                            params: evt.payload.params || {},
-                                          },
-                                          serverConfig: getServerConfig(),
-                                        }),
-                                      });
-                                    } catch (error) {
-                                      // If no handleIntent tool exists, just log the intent
-                                      logger.warn(
-                                        "No handleIntent tool available, intent logged only",
-                                        {
-                                          intent: evt.payload.intent,
-                                          error,
-                                        },
-                                      );
-                                    }
-                                  }
-                                  break;
-
-                                case "notify":
-                                  if (evt.payload?.message) {
-                                    logger.info("Notification from MCP-UI", {
-                                      message: evt.payload.message,
-                                    });
-                                    // Handle notifications - could show toast, update UI, etc.
-                                    console.log(
-                                      "MCP-UI Notification:",
-                                      evt.payload.message,
-                                    );
-                                  }
-                                  break;
-
-                                case "link":
-                                  if (evt.payload?.url) {
-                                    logger.info("Opening link from MCP-UI", {
-                                      url: evt.payload.url,
-                                    });
-                                    window.open(
-                                      evt.payload.url,
-                                      "_blank",
-                                      "noopener,noreferrer",
-                                    );
-                                  }
-                                  break;
-                                default:
-                                  logger.warn("Unknown MCP-UI action type", {});
-                              }
-                            } catch (error) {
-                              logger.error("Error handling MCP-UI action", {
-                                type: evt.type,
-                                payload: evt.payload,
-                                error:
-                                  error instanceof Error
-                                    ? error.message
-                                    : String(error),
-                              });
-                            }
-                          }}
-                        />
-                      );
-                    }
-                    return (
-                      <JsonView
-                        src={result}
-                        dark
-                        theme="atom"
-                        enableClipboard
-                        collapseStringsAfterLength={100}
-                        style={{
-                          fontSize: "12px",
-                          fontFamily:
-                            "ui-monospace, SFMono-Regular, 'SF Mono', monospace",
-                          backgroundColor: "hsl(var(--background))",
-                          padding: "16px",
-                          borderRadius: "8px",
-                          border: "1px solid hsl(var(--border))",
-                          width: "calc(100vw - var(--sidebar-width) - 32px)",
-                        }}
-                      />
-                    );
-                  })()}
-                </div>
-              </div>
-            ) : (
-              <div className="flex items-center justify-center h-full">
-                <p className="text-xs text-muted-foreground font-medium">
-                  Execute a tool to see results here
-                </p>
-              </div>
-            )}
-=======
             <p className="text-xs font-semibold text-foreground mb-1">
               Select a tool
             </p>
             <p className="text-xs text-muted-foreground font-medium">
               Choose a tool from the left to configure parameters
             </p>
->>>>>>> ddf01867
           </div>
         </div>
       </ResizablePanel>
