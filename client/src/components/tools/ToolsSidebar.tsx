import { Wrench, RefreshCw } from "lucide-react";
import { Badge } from "../ui/badge";
import { Button } from "../ui/button";
import { ScrollArea } from "../ui/scroll-area";
import { SearchInput } from "../ui/search-input";
import { ResizablePanel } from "../ui/resizable";
import { ToolItem } from "./ToolItem";
<<<<<<< HEAD
import { SavedRequestItem } from "../SavedRequestItem";
=======
import { SavedRequestItem } from "./SavedRequestItem";
>>>>>>> 021fefb6
import type { SavedRequest } from "@/lib/request-types";

interface ToolInfo {
  name: string;
  description?: string;
  inputSchema: any;
  outputSchema?: Record<string, unknown>;
}

interface ToolsSidebarProps {
  activeTab: "tools" | "saved";
  onChangeTab: (tab: "tools" | "saved") => void;
  tools: Record<string, ToolInfo>;
  toolNames: string[];
  filteredToolNames: string[];
  selectedToolName?: string;
  fetchingTools: boolean;
  searchQuery: string;
  onSearchQueryChange: (q: string) => void;
  onRefresh: () => void;
  onSelectTool: (name: string) => void;
  savedRequests: SavedRequest[];
  highlightedRequestId: string | null;
  onLoadRequest: (req: SavedRequest) => void;
  onRenameRequest: (req: SavedRequest) => void;
  onDuplicateRequest: (req: SavedRequest) => void;
  onDeleteRequest: (id: string) => void;
}

export function ToolsSidebar({
  activeTab,
  onChangeTab,
  tools,
  toolNames,
  filteredToolNames,
  selectedToolName,
  fetchingTools,
  searchQuery,
  onSearchQueryChange,
  onRefresh,
  onSelectTool,
  savedRequests,
  highlightedRequestId,
  onLoadRequest,
  onRenameRequest,
  onDuplicateRequest,
  onDeleteRequest,
}: ToolsSidebarProps) {
  return (
    <ResizablePanel defaultSize={35} minSize={20} maxSize={55}>
      <div className="h-full border-r border-border bg-background">
        <div className="border-b border-border">
          <div className="flex">
            <button
              onClick={() => onChangeTab("tools")}
              className={`px-4 py-3 text-xs font-medium border-b-2 transition-colors ${
                activeTab === "tools"
                  ? "border-primary text-primary"
                  : "border-transparent text-muted-foreground hover:text-foreground"
              }`}
            >
              Tools
            </button>
            <button
              onClick={() => onChangeTab("saved")}
              className={`px-4 py-3 text-xs font-medium border-b-2 transition-colors ${
                activeTab === "saved"
                  ? "border-primary text-primary"
                  : "border-transparent text-muted-foreground hover:text-foreground"
              }`}
            >
              Saved Requests
              {savedRequests.length > 0 && (
                <span className="ml-2 bg-muted text-muted-foreground rounded px-1.5 py-0.5 text-xs font-mono">
                  {savedRequests.length}
                </span>
              )}
            </button>
          </div>
        </div>

        <div className="px-4 py-4 border-b border-border bg-background space-y-3">
          <div className="flex items-center justify-between">
            <div className="flex items-center gap-3">
              <Wrench className="h-3 w-3 text-muted-foreground" />
              <h2 className="text-xs font-semibold text-foreground">Tools</h2>
              <Badge variant="secondary" className="text-xs font-mono">
                {activeTab === "tools"
                  ? toolNames.length
                  : savedRequests.length}
              </Badge>
            </div>
            <Button
              onClick={onRefresh}
              variant="ghost"
              size="sm"
              disabled={fetchingTools}
            >
              {activeTab === "tools" && (
                <RefreshCw
                  className={`h-3 w-3 ${fetchingTools ? "animate-spin" : ""} cursor-pointer`}
                />
              )}
            </Button>
          </div>
          <SearchInput
            value={searchQuery}
            onValueChange={onSearchQueryChange}
            placeholder="Search tools by name or description"
          />
        </div>

        {activeTab === "tools" ? (
          <div className="h-[calc(100%-49px)] flex flex-col">
            <div className="flex-1 overflow-hidden">
              <ScrollArea className="h-full">
                <div className="p-2">
                  {fetchingTools ? (
                    <div className="flex flex-col items-center justify-center py-16 text-center">
                      <div className="w-8 h-8 bg-muted rounded-full flex items-center justify-center mb-3">
                        <RefreshCw className="h-4 w-4 text-muted-foreground animate-spin cursor-pointer" />
                      </div>
                      <p className="text-xs text-muted-foreground font-semibold mb-1">
                        Loading tools...
                      </p>
                      <p className="text-xs text-muted-foreground/70">
                        Fetching available tools from server
                      </p>
                    </div>
                  ) : filteredToolNames.length === 0 ? (
                    <div className="text-center py-8">
                      <p className="text-sm text-muted-foreground">
                        {tools && toolNames.length === 0
                          ? "No tools were found. Try refreshing."
                          : "No tools match your search."}
                      </p>
                    </div>
                  ) : (
                    <div className="grid grid-cols-1 gap-2">
                      {filteredToolNames.map((name) => (
                        <ToolItem
                          key={name}
                          tool={tools[name]}
                          name={name}
                          isSelected={selectedToolName === name}
                          onClick={() => onSelectTool(name)}
                        />
                      ))}
                    </div>
                  )}
                </div>
              </ScrollArea>
            </div>
          </div>
        ) : (
          <div className="h-full">
            <ScrollArea className="h-full">
              <div className="p-3 space-y-1">
                {savedRequests.length === 0 ? (
                  <div className="text-center py-8">
                    <p className="text-sm text-muted-foreground">
                      No saved requests yet.
                    </p>
                  </div>
                ) : (
                  savedRequests.map((request) => (
                    <SavedRequestItem
                      key={request.id}
                      request={request}
                      isHighlighted={highlightedRequestId === request.id}
                      onLoad={onLoadRequest}
                      onRename={onRenameRequest}
                      onDuplicate={onDuplicateRequest}
                      onDelete={onDeleteRequest}
                    />
                  ))
                )}
              </div>
            </ScrollArea>
          </div>
        )}
      </div>
    </ResizablePanel>
  );
}<|MERGE_RESOLUTION|>--- conflicted
+++ resolved
@@ -5,11 +5,7 @@
 import { SearchInput } from "../ui/search-input";
 import { ResizablePanel } from "../ui/resizable";
 import { ToolItem } from "./ToolItem";
-<<<<<<< HEAD
-import { SavedRequestItem } from "../SavedRequestItem";
-=======
 import { SavedRequestItem } from "./SavedRequestItem";
->>>>>>> 021fefb6
 import type { SavedRequest } from "@/lib/request-types";
 
 interface ToolInfo {
