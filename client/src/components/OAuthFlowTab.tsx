import { useState, useCallback, useEffect, useMemo, useRef } from "react";
import { Button } from "@/components/ui/button";
import { AlertCircle, Workflow, CheckCircle2 } from "lucide-react";
import { EmptyState } from "./ui/empty-state";
import {
  AuthSettings,
  DEFAULT_AUTH_SETTINGS,
  StatusMessage,
} from "@/shared/types.js";
import { Card, CardContent } from "./ui/card";
import {
  Select,
  SelectContent,
  SelectItem,
  SelectTrigger,
  SelectValue,
} from "./ui/select";
import { getStoredTokens } from "../lib/mcp-oauth";
import { ServerWithName } from "../hooks/use-app-state";
import { EMPTY_OAUTH_FLOW_STATE_V2 } from "../lib/oauth/state-machines/debug-oauth-2025-06-18";
import {
  OAuthFlowState,
  OAuthProtocolVersion,
  RegistrationStrategy2025_11_25,
  RegistrationStrategy2025_06_18,
} from "../lib/oauth/state-machines/types";
import {
  createOAuthStateMachine,
  getDefaultRegistrationStrategy,
  getSupportedRegistrationStrategies,
} from "../lib/oauth/state-machines/factory";
import { DebugMCPOAuthClientProvider } from "../lib/debug-oauth-provider";
<<<<<<< HEAD
import { OAuthSequenceDiagram } from "./oauth/OAuthSequenceDiagram";
import { OAuthFlowLogger } from "./oauth/OAuthFlowLogger";
import { OAuthAuthorizationModal } from "./oauth/OAuthAuthorizationModal";
import { ServerModal } from "./connection/ServerModal";
=======
import { OAuthSequenceDiagram } from "./OAuthSequenceDiagram";
import { OAuthAuthorizationModal } from "./OAuthAuthorizationModal";
import { EditServerModal } from "./connection/EditServerModal";
>>>>>>> c081e7b7
import { ServerFormData } from "@/shared/types";
import { MCPServerConfig } from "@/sdk";
import {
  ResizableHandle,
  ResizablePanel,
  ResizablePanelGroup,
} from "./ui/resizable";

interface StatusMessageProps {
  message: StatusMessage;
}

const StatusMessageComponent = ({ message }: StatusMessageProps) => {
  let bgColor: string;
  let textColor: string;
  let borderColor: string;

  switch (message.type) {
    case "error":
      bgColor = "bg-red-50 dark:bg-red-950/50";
      textColor = "text-red-700 dark:text-red-400";
      borderColor = "border-red-200 dark:border-red-800";
      break;
    case "success":
      bgColor = "bg-green-50 dark:bg-green-950/50";
      textColor = "text-green-700 dark:text-green-400";
      borderColor = "border-green-200 dark:border-green-800";
      break;
    case "info":
    default:
      bgColor = "bg-blue-50 dark:bg-blue-950/50";
      textColor = "text-blue-700 dark:text-blue-400";
      borderColor = "border-blue-200 dark:border-blue-800";
      break;
  }

  return (
    <div
      className={`p-3 rounded-md border ${bgColor} ${borderColor} ${textColor} mb-4`}
    >
      <div className="flex items-center gap-2">
        <AlertCircle className="h-4 w-4" />
        <p className="text-sm">{message.message}</p>
      </div>
    </div>
  );
};

interface OAuthFlowTabProps {
  serverConfig?: MCPServerConfig;
  serverEntry?: ServerWithName;
  serverName?: string;
  onUpdate?: (originalServerName: string, formData: ServerFormData) => void;
}

export const OAuthFlowTab = ({
  serverConfig,
  serverEntry,
  serverName,
  onUpdate,
}: OAuthFlowTabProps) => {
  const [authSettings, setAuthSettings] = useState<AuthSettings>(
    DEFAULT_AUTH_SETTINGS,
  );
  const [oauthFlowState, setOAuthFlowState] = useState<OAuthFlowState>(
    EMPTY_OAUTH_FLOW_STATE_V2,
  );

  // Track if we've initialized the flow for the current server
  const initializedServerRef = useRef<string | null>(null);

  // Track if user manually reset (don't auto-restart in this case)
  const manualResetRef = useRef(false);

  // Track if authorization modal is open
  const [isAuthModalOpen, setIsAuthModalOpen] = useState(false);

  // Track if server edit modal is open
  const [isEditingServer, setIsEditingServer] = useState(false);

  // Track custom scopes input
  const [customScopes, setCustomScopes] = useState("");

  // Track protocol version (load from localStorage or default to latest)
  const [protocolVersion, setProtocolVersion] = useState<OAuthProtocolVersion>(
    () => {
      try {
        const saved = localStorage.getItem("mcp-oauth-flow-preferences");
        if (saved) {
          const parsed = JSON.parse(saved);
          return parsed.protocolVersion || "2025-11-25";
        }
      } catch (e) {
        console.error("Failed to load OAuth flow preferences:", e);
      }
      return "2025-11-25";
    },
  );

  // Track client registration strategy (load from localStorage or default)
  const [registrationStrategy, setRegistrationStrategy] = useState<
    RegistrationStrategy2025_06_18 | RegistrationStrategy2025_11_25
  >(() => {
    try {
      const saved = localStorage.getItem("mcp-oauth-flow-preferences");
      if (saved) {
        const parsed = JSON.parse(saved);
        // If we have a saved strategy, validate it's supported for the protocol
        if (parsed.registrationStrategy && parsed.protocolVersion) {
          const supportedStrategies = getSupportedRegistrationStrategies(
            parsed.protocolVersion,
          );
          if (supportedStrategies.includes(parsed.registrationStrategy)) {
            return parsed.registrationStrategy;
          }
        }
      }
    } catch (e) {
      console.error("Failed to load OAuth flow preferences:", e);
    }
    return getDefaultRegistrationStrategy("2025-11-25");
  });

  // Use ref to always have access to the latest state
  const oauthFlowStateRef = useRef(oauthFlowState);
  useEffect(() => {
    oauthFlowStateRef.current = oauthFlowState;
  }, [oauthFlowState]);

  // Save protocol version and registration strategy to localStorage whenever they change
  useEffect(() => {
    try {
      const preferences = {
        protocolVersion,
        registrationStrategy,
      };
      localStorage.setItem(
        "mcp-oauth-flow-preferences",
        JSON.stringify(preferences),
      );
    } catch (e) {
      console.error("Failed to save OAuth flow preferences:", e);
    }
  }, [protocolVersion, registrationStrategy]);

  const clearInfoLogs = () => {
    // Clear all info logs from state
    updateOAuthFlowState({ infoLogs: [] });
  };

  const clearHttpHistory = () => {
    updateOAuthFlowState({ httpHistory: [] });
  };

  const updateAuthSettings = useCallback((updates: Partial<AuthSettings>) => {
    setAuthSettings((prev) => ({ ...prev, ...updates }));
  }, []);

  const updateOAuthFlowState = useCallback(
    (updates: Partial<OAuthFlowState>) => {
      setOAuthFlowState((prev) => ({ ...prev, ...updates }));
    },
    [],
  );

  const resetOAuthFlow = useCallback(() => {
    // Reset the flow state - clear everything
    updateOAuthFlowState({
      ...EMPTY_OAUTH_FLOW_STATE_V2,
      lastRequest: undefined,
      lastResponse: undefined,
      authorizationCode: undefined,
      authorizationUrl: undefined,
      accessToken: undefined,
      refreshToken: undefined,
      codeVerifier: undefined,
      codeChallenge: undefined,
      error: undefined,
    });
    initializedServerRef.current = null;
    processedCodeRef.current = null; // Clear processed code tracker
    if (exchangeTimeoutRef.current) {
      clearTimeout(exchangeTimeoutRef.current); // Clear any pending exchange
      exchangeTimeoutRef.current = null;
    }
    setCustomScopes(""); // Clear custom scopes
    // Headers will remain from server config (not cleared on reset)
  }, [updateOAuthFlowState]);

  // Update auth settings when server config changes
  useEffect(() => {
    if (serverConfig && serverConfig.url && serverName) {
      const serverUrl = serverConfig.url.toString();

      // Check for existing tokens using the real OAuth system
      const existingTokens = getStoredTokens(serverName);

      updateAuthSettings({
        serverUrl,
        tokens: existingTokens,
        error: null,
        statusMessage: null,
      });

      // Load OAuth scopes from server config or stored tokens
      // Priority: stored tokens > server config
      let scopes = "";

      // Try to get scopes from stored tokens (space-separated string)
      if (existingTokens?.scope) {
        scopes = existingTokens.scope;
      }
      // Fall back to server config (array of strings)
      else if (
        (serverConfig as any).oauthScopes &&
        Array.isArray((serverConfig as any).oauthScopes)
      ) {
        scopes = (serverConfig as any).oauthScopes.join(" ");
      }
      // Try localStorage OAuth config as last resort
      else {
        try {
          const storedOAuthConfig = localStorage.getItem(
            `mcp-oauth-config-${serverName}`,
          );
          if (storedOAuthConfig) {
            const parsed = JSON.parse(storedOAuthConfig);
            if (parsed.scopes && Array.isArray(parsed.scopes)) {
              scopes = parsed.scopes.join(" ");
            }
          }
        } catch (e) {
          console.error("Failed to load OAuth scopes from localStorage:", e);
        }
      }

      // Set custom scopes if we found any
      if (scopes && customScopes !== scopes) {
        setCustomScopes(scopes);
      }
    } else {
      updateAuthSettings(DEFAULT_AUTH_SETTINGS);
    }
  }, [serverConfig, serverName, updateAuthSettings, customScopes]);

  // Initialize Debug OAuth state machine with protocol version support
  const oauthStateMachine = useMemo(() => {
    if (!serverConfig || !serverName || !authSettings.serverUrl) return null;

    // Create provider to get redirect URL
    const provider = new DebugMCPOAuthClientProvider(authSettings.serverUrl);

    // Extract custom headers from server config (if HTTP server)
    let customHeaders: Record<string, string> | undefined;
    if ("url" in serverConfig && serverConfig.requestInit?.headers) {
      const headers = serverConfig.requestInit.headers as Record<
        string,
        string
      >;
      // Filter out Authorization header - OAuth flow will add its own
      customHeaders = Object.fromEntries(
        Object.entries(headers).filter(
          ([key]) => key.toLowerCase() !== "authorization",
        ),
      );
    }

    return createOAuthStateMachine({
      protocolVersion,
      state: oauthFlowStateRef.current,
      getState: () => oauthFlowStateRef.current,
      updateState: updateOAuthFlowState,
      serverUrl: authSettings.serverUrl,
      serverName,
      redirectUrl: provider.redirectUrl,
      customScopes: customScopes.trim() || undefined,
      customHeaders,
      registrationStrategy,
    });
  }, [
    protocolVersion,
    serverConfig,
    serverName,
    authSettings.serverUrl,
    updateOAuthFlowState,
    customScopes,
    registrationStrategy,
  ]);

  const proceedToNextStep = useCallback(async () => {
    if (oauthStateMachine) {
      // Clear manual reset flag when user manually starts the flow
      if (oauthFlowState.currentStep === "idle") {
        manualResetRef.current = false;
      }
      await oauthStateMachine.proceedToNextStep();
    }
  }, [oauthStateMachine, oauthFlowState.currentStep]);

  // Track if we've already processed a code for this flow (prevent duplicates)
  const processedCodeRef = useRef<string | null>(null);
  const exchangeTimeoutRef = useRef<NodeJS.Timeout | null>(null);

  // Listen for OAuth callback messages from the popup window
  useEffect(() => {
    // Helper function to process OAuth callback (shared by both methods)
    const processOAuthCallback = (code: string, state: string | undefined) => {
      // Check if we've already processed this exact code (prevent duplicate exchanges)
      if (processedCodeRef.current === code) {
        return;
      }

      // Validate state parameter to prevent accepting stale authorization codes
      const expectedState = oauthFlowStateRef.current.state;

      // Only accept the code if we're at the right step AND state matches
      const currentStep = oauthFlowStateRef.current.currentStep;
      const isWaitingForCode =
        currentStep === "received_authorization_code" ||
        currentStep === "authorization_request";

      if (!isWaitingForCode) {
        return;
      }

      if (!expectedState) {
        updateOAuthFlowState({
          error:
            "Flow was reset. Please start a new authorization by clicking 'Next Step'.",
        });
        return;
      }

      if (state !== expectedState) {
        updateOAuthFlowState({
          error:
            "Invalid state parameter - this authorization code is from a previous flow. Please try again.",
        });
        return;
      }

      // Mark this code as processed to prevent duplicate exchanges
      processedCodeRef.current = code;

      // Clear any pending exchange timeout
      if (exchangeTimeoutRef.current) {
        clearTimeout(exchangeTimeoutRef.current);
      }

      // Update state with the authorization code
      updateOAuthFlowState({
        authorizationCode: code,
        error: undefined,
      });

      // Automatically proceed to the next step after a brief delay (store timeout ref)
      exchangeTimeoutRef.current = setTimeout(() => {
        if (oauthStateMachine) {
          oauthStateMachine.proceedToNextStep();
        }
        exchangeTimeoutRef.current = null;
      }, 500);
    };

    // Method 1: Listen via window.postMessage (standard approach)
    const handleMessage = (event: MessageEvent) => {
      // Verify origin matches our app
      if (event.origin !== window.location.origin) {
        return;
      }

      // Check if this is an OAuth callback message
      if (event.data?.type === "OAUTH_CALLBACK" && event.data?.code) {
        processOAuthCallback(event.data.code, event.data.state);
      }
    };

    // Method 2: Listen via BroadcastChannel (fallback for COOP-protected OAuth servers)
    let channel: BroadcastChannel | null = null;
    try {
      channel = new BroadcastChannel("oauth_callback_channel");
      channel.onmessage = (event) => {
        if (event.data?.type === "OAUTH_CALLBACK" && event.data?.code) {
          processOAuthCallback(event.data.code, event.data.state);
        }
      };
    } catch (error) {
      // BroadcastChannel not supported in this browser
    }

    window.addEventListener("message", handleMessage);
    return () => {
      window.removeEventListener("message", handleMessage);
      channel?.close();
    };
  }, [oauthStateMachine, updateOAuthFlowState]);

  // Initialize OAuth flow when component mounts or server changes
  useEffect(() => {
    // Only initialize if we haven't already for this server
    if (!serverName || initializedServerRef.current === serverName) {
      return;
    }

    // Reset the initialized ref to allow reinitialization
    initializedServerRef.current = null;

    // Clear custom scopes when switching servers
    // (headers will be auto-populated from new server config)
    setCustomScopes("");

    // Reset using the state machine if available
    if (oauthStateMachine) {
      oauthStateMachine.resetFlow();
    } else {
      resetOAuthFlow();
    }

    // Mark this server as initialized
    initializedServerRef.current = serverName;

    // Only auto-start if this is NOT a manual reset
    if (!manualResetRef.current) {
      // Start the flow automatically (use a longer delay to ensure state machine is ready with new settings)
      const timer = setTimeout(() => {
        if (oauthStateMachine) {
          oauthStateMachine.proceedToNextStep();
        }
      }, 200);

      return () => clearTimeout(timer);
    } else {
      // Clear the manual reset flag for next time
      manualResetRef.current = false;
    }
    // eslint-disable-next-line react-hooks/exhaustive-deps
  }, [serverName, oauthStateMachine]);

  // Check if server supports OAuth
  // Only HTTP servers support OAuth (STDIO servers use process-based auth)
  const isHttpServer = serverConfig && "url" in serverConfig;
  const supportsOAuth = isHttpServer;

  if (!serverConfig) {
    return (
      <EmptyState
        icon={Workflow}
        title="No Server Selected"
        description="Connect to an MCP server to visualize the OAuth authentication flow."
      />
    );
  }

  if (!supportsOAuth) {
    return (
      <div className="h-[calc(100vh-120px)] flex flex-col">
        <div className="h-full flex flex-col bg-background">
          {/* Header */}
          <div className="flex items-center justify-between px-6 py-5 border-b border-border bg-background">
            <div className="space-y-2">
              <div className="flex items-center gap-3">
                <Workflow className="h-4 w-4 text-muted-foreground" />
                <h1 className="text-lg font-semibold text-foreground">
                  OAuth Flow Visualization
                </h1>
              </div>
              <p className="text-sm text-muted-foreground">
                Interactive sequence diagram of OAuth authentication process
              </p>
            </div>
          </div>

          {/* Content */}
          <div className="flex-1 overflow-auto px-6 py-6">
            <div className="space-y-6 max-w-2xl">
              {/* Server Info */}
              <div className="rounded-md border p-4 space-y-2">
                <h3 className="text-sm font-medium">Selected Server</h3>
                <div className="text-xs text-muted-foreground">
                  <div>Name: {serverEntry?.name || "Unknown"}</div>
                  {isHttpServer && (
                    <div>URL: {(serverConfig as any).url.toString()}</div>
                  )}
                  {!isHttpServer && (
                    <div>Command: {(serverConfig as any).command}</div>
                  )}
                  <div>
                    Type: {isHttpServer ? "HTTP Server" : "STDIO Server"}
                  </div>
                </div>
              </div>

              {/* No OAuth Support Message */}
              <Card>
                <CardContent className="pt-6">
                  <div className="text-center space-y-4">
                    <div className="mx-auto w-12 h-12 bg-muted rounded-full flex items-center justify-center">
                      <Workflow className="h-6 w-6 text-muted-foreground" />
                    </div>
                    <div className="space-y-2">
                      <h3 className="text-lg font-medium">
                        No OAuth Flow Available
                      </h3>
                      <p className="text-sm text-muted-foreground max-w-md mx-auto">
                        {!isHttpServer
                          ? "STDIO servers don't support OAuth authentication. The flow visualization is only available for HTTP servers."
                          : "This server is not configured for OAuth authentication."}
                      </p>
                      {isHttpServer && (
                        <p className="text-xs text-muted-foreground max-w-md mx-auto mt-2">
                          If this server supports OAuth, you can reconnect it
                          with OAuth enabled from the Servers tab, or use the
                          Auth tab to configure it.
                        </p>
                      )}
                    </div>
                  </div>
                </CardContent>
              </Card>
            </div>
          </div>
        </div>
      </div>
    );
  }

  return (
    <div className="h-[calc(100vh-120px)] flex flex-col bg-background">
      {/* Header */}
      <div className="px-6 py-4 border-b border-border bg-background">
        <div className="flex items-center justify-between">
          <div>
            <div className="flex items-center gap-2">
              <Workflow className="h-5 w-5" />
              <h3 className="text-lg font-medium">OAuth Flow</h3>
              <span className="inline-flex items-center px-2 py-0.5 rounded text-xs font-medium bg-blue-100 text-blue-800 dark:bg-blue-900/30 dark:text-blue-400">
                BETA
              </span>
            </div>
            <p className="text-sm text-muted-foreground">
              {serverEntry?.name || "Unknown Server"} •{" "}
              {isHttpServer && (serverConfig as any).url.toString()}
            </p>
          </div>
          <div className="flex items-center gap-2">
            <div className="flex items-center gap-2 border-r border-border pr-4">
              <label
                htmlFor="protocol-version"
                className="text-xs text-muted-foreground whitespace-nowrap"
              >
                Protocol:
              </label>
              <Select
                value={protocolVersion}
                onValueChange={(value: OAuthProtocolVersion) => {
                  setProtocolVersion(value);
                  // Reset registration strategy to default for new protocol
                  setRegistrationStrategy(
                    getDefaultRegistrationStrategy(value) as
                      | RegistrationStrategy2025_06_18
                      | RegistrationStrategy2025_11_25,
                  );
                }}
                disabled={oauthFlowState.isInitiatingAuth}
              >
                <SelectTrigger
                  id="protocol-version"
                  className="w-[140px] h-9 text-xs"
                >
                  <SelectValue />
                </SelectTrigger>
                <SelectContent>
                  <SelectItem value="2025-03-26" className="text-xs">
                    2025-03-26
                  </SelectItem>
                  <SelectItem value="2025-06-18" className="text-xs">
                    2025-06-18 (Latest)
                  </SelectItem>
                  <SelectItem value="2025-11-25" className="text-xs">
                    2025-11-25 (Draft)
                  </SelectItem>
                </SelectContent>
              </Select>
            </div>
            <div className="flex items-center gap-2 border-r border-border pr-4">
              <label
                htmlFor="registration-strategy"
                className="text-xs text-muted-foreground whitespace-nowrap"
              >
                Registration:
              </label>
              <Select
                value={registrationStrategy}
                onValueChange={(value: string) =>
                  setRegistrationStrategy(
                    value as
                      | RegistrationStrategy2025_06_18
                      | RegistrationStrategy2025_11_25,
                  )
                }
                disabled={oauthFlowState.isInitiatingAuth}
              >
                <SelectTrigger
                  id="registration-strategy"
                  className="w-[180px] h-9 text-xs"
                >
                  <SelectValue />
                </SelectTrigger>
                <SelectContent>
                  {getSupportedRegistrationStrategies(protocolVersion).map(
                    (strategy) => (
                      <SelectItem
                        key={strategy}
                        value={strategy}
                        className="text-xs"
                      >
                        {strategy === "cimd"
                          ? "CIMD (URL-based)"
                          : strategy === "dcr"
                            ? "Dynamic (DCR)"
                            : "Pre-registered"}
                      </SelectItem>
                    ),
                  )}
                </SelectContent>
              </Select>
            </div>
            {serverEntry && (
              <Button
                variant="outline"
                onClick={() => setIsEditingServer(true)}
                disabled={oauthFlowState.isInitiatingAuth}
              >
                Edit Config
              </Button>
            )}
            <Button
              variant="outline"
              onClick={() => {
                // Mark this as a manual reset (don't auto-restart)
                manualResetRef.current = true;

                if (oauthStateMachine) {
                  oauthStateMachine.resetFlow();
                }

                // Reset the initialized server ref to allow manual restart
                initializedServerRef.current = null;

                // Clear processed code tracker and any pending exchanges
                processedCodeRef.current = null;
                if (exchangeTimeoutRef.current) {
                  clearTimeout(exchangeTimeoutRef.current);
                  exchangeTimeoutRef.current = null;
                }
              }}
              disabled={oauthFlowState.isInitiatingAuth}
            >
              Reset
            </Button>
            <Button
              onClick={async () => {
                // If we're about to do authorization or already at it, handle the modal
                if (
                  oauthFlowState.currentStep === "authorization_request" ||
                  oauthFlowState.currentStep === "generate_pkce_parameters"
                ) {
                  // First proceed to authorization_request if needed
                  if (
                    oauthFlowState.currentStep === "generate_pkce_parameters"
                  ) {
                    await proceedToNextStep();
                  }
                  // Then open modal
                  setIsAuthModalOpen(true);
                } else {
                  // Otherwise proceed to next step
                  await proceedToNextStep();
                }
              }}
              disabled={
                oauthFlowState.isInitiatingAuth ||
                oauthFlowState.currentStep === "complete"
              }
              className={`min-w-[180px] ${oauthFlowState.currentStep === "complete" ? "bg-green-600 hover:bg-green-600" : ""}`}
            >
              {oauthFlowState.currentStep === "complete" ? (
                <>
                  <CheckCircle2 className="mr-2 h-4 w-4" />
                  Flow Complete
                </>
              ) : oauthFlowState.isInitiatingAuth ? (
                "Processing..."
              ) : oauthFlowState.currentStep === "authorization_request" ||
                oauthFlowState.currentStep === "generate_pkce_parameters" ? (
                "Ready to authorize"
              ) : (
                "Next Step"
              )}
            </Button>
          </div>
        </div>
      </div>

      {/* Status Messages */}
      {authSettings.statusMessage || authSettings.error ? (
        <div className="px-6 py-3 border-b border-border bg-background space-y-2">
          {authSettings.statusMessage && (
            <StatusMessageComponent message={authSettings.statusMessage} />
          )}

          {authSettings.error && !authSettings.statusMessage && (
            <div className="p-3 rounded-md border border-red-200 bg-red-50 text-red-700">
              <div className="flex items-center gap-2">
                <AlertCircle className="h-4 w-4" />
                <p className="text-sm">{authSettings.error}</p>
              </div>
            </div>
          )}
        </div>
      ) : null}

      {/* Flow Visualization - Takes up all remaining space */}
      <div className="flex-1 overflow-hidden">
        <ResizablePanelGroup direction="horizontal" className="h-full">
          {/* ReactFlow Sequence Diagram */}
          <ResizablePanel defaultSize={70} minSize={30}>
            <OAuthSequenceDiagram
              flowState={oauthFlowState}
              registrationStrategy={registrationStrategy}
              protocolVersion={protocolVersion}
            />
          </ResizablePanel>

          <ResizableHandle withHandle />

          {/* Side Panel with Details - Combined Info and HTTP History */}
          <ResizablePanel defaultSize={30} minSize={20} maxSize={50}>
            <OAuthFlowLogger
              oauthFlowState={oauthFlowState}
              onClearLogs={clearInfoLogs}
              onClearHttpHistory={clearHttpHistory}
            />
          </ResizablePanel>
        </ResizablePanelGroup>
      </div>

      {/* OAuth Authorization Modal */}
      {oauthFlowState.authorizationUrl && (
        <OAuthAuthorizationModal
          open={isAuthModalOpen}
          onOpenChange={setIsAuthModalOpen}
          authorizationUrl={oauthFlowState.authorizationUrl}
        />
      )}

      {/* Edit Server Modal */}
      {serverEntry && onUpdate && (
        <EditServerModal
          isOpen={isEditingServer}
          onClose={() => setIsEditingServer(false)}
          onSubmit={(formData, originalName) =>
            onUpdate(originalName, formData)
          }
          server={serverEntry}
        />
      )}
    </div>
  );
};<|MERGE_RESOLUTION|>--- conflicted
+++ resolved
@@ -30,16 +30,9 @@
   getSupportedRegistrationStrategies,
 } from "../lib/oauth/state-machines/factory";
 import { DebugMCPOAuthClientProvider } from "../lib/debug-oauth-provider";
-<<<<<<< HEAD
 import { OAuthSequenceDiagram } from "./oauth/OAuthSequenceDiagram";
 import { OAuthFlowLogger } from "./oauth/OAuthFlowLogger";
 import { OAuthAuthorizationModal } from "./oauth/OAuthAuthorizationModal";
-import { ServerModal } from "./connection/ServerModal";
-=======
-import { OAuthSequenceDiagram } from "./OAuthSequenceDiagram";
-import { OAuthAuthorizationModal } from "./OAuthAuthorizationModal";
-import { EditServerModal } from "./connection/EditServerModal";
->>>>>>> c081e7b7
 import { ServerFormData } from "@/shared/types";
 import { MCPServerConfig } from "@/sdk";
 import {
@@ -47,6 +40,7 @@
   ResizablePanel,
   ResizablePanelGroup,
 } from "./ui/resizable";
+import { EditServerModal } from "./connection/EditServerModal";
 
 interface StatusMessageProps {
   message: StatusMessage;
