import React, { useState, useEffect, useRef } from "react";
import { useMcpClient } from "@/context/McpClientContext";
import { Tool } from "@modelcontextprotocol/sdk/types.js";
<<<<<<< HEAD
import {
  Tool as MessageTool,
} from "@anthropic-ai/sdk/resources/messages/messages.mjs";
import { Send, User, Key, ChevronDown, Square, RefreshCw } from "lucide-react";
=======
import { Tool as MessageTool } from "@anthropic-ai/sdk/resources/messages/messages.mjs";
import { Send, User, Key, ChevronDown, Square } from "lucide-react";
>>>>>>> 8b1b77f3
import { cn } from "@/lib/utils";
import { ToolCallMessage } from "./ToolCallMessage";
import { parseToolCallContent } from "@/utils/toolCallHelpers";
import { ProviderLogo } from "./ProviderLogo";
import { providerManager, SupportedProvider } from "@/lib/providers";
import { ProviderModel } from "@/lib/providers/types";
import { MCPJamClient } from "@/mcpjamClient";

interface Message {
  role: "user" | "assistant";
  content: string;
  timestamp: Date;
}

// Helper functions
const createMessage = (
  role: "user" | "assistant",
  content: string,
): Message => ({
  role,
  content,
  timestamp: new Date(),
});

const getAnyApiKey = (): boolean => {
<<<<<<< HEAD
  const providers: SupportedProvider[] = ["anthropic", "openai", "ollama"];
  return providers.some(provider => providerManager.isProviderReady(provider));
=======
  const providers: SupportedProvider[] = ["anthropic", "openai"];
  return providers.some((provider) =>
    providerManager.isProviderReady(provider),
  );
>>>>>>> 8b1b77f3
};

const getAvailableProviders = (): SupportedProvider[] => {
  const providers: SupportedProvider[] = [];
  if (providerManager.isProviderReady("anthropic")) providers.push("anthropic");
  if (providerManager.isProviderReady("openai")) providers.push("openai");
<<<<<<< HEAD
  if (providerManager.isProviderReady("ollama")) providers.push("ollama");
=======
>>>>>>> 8b1b77f3
  return providers;
};

const getProviderDisplayName = (provider: SupportedProvider): string => {
  switch (provider) {
<<<<<<< HEAD
    case "anthropic": return "Claude";
    case "openai": return "OpenAI";
    case "deepseek": return "DeepSeek";
    case "ollama": return "Ollama";
    default: return provider;
=======
    case "anthropic":
      return "Claude";
    case "openai":
      return "OpenAI";
    default:
      return provider;
>>>>>>> 8b1b77f3
  }
};

const getModelsForProvider = (provider: SupportedProvider): ProviderModel[] => {
  try {
    const providerInstance = providerManager.getProvider(provider);
    if (providerInstance) {
      return providerInstance.getSupportedModels();
    }
  } catch (error) {
    console.warn(`Failed to get models for provider ${provider}:`, error);
  }
  return [];
};

const validateSendConditions = (
  input: string,
  mcpClient: unknown,
  hasAnyApiKey: boolean,
  loading: boolean,
) => {
  return {
    isDisabled: loading || !hasAnyApiKey,
    isSendDisabled: loading || !hasAnyApiKey || !input.trim(),
    canSend: input.trim() && mcpClient && hasAnyApiKey && !loading,
  };
};

const handleTextareaResize = (target: HTMLTextAreaElement) => {
  target.style.height = "auto";
  target.style.height = Math.min(target.scrollHeight, 128) + "px";
};

const createSyntheticFormEvent = (
  preventDefault: () => void,
): React.FormEvent => {
  const formEvent = new Event("submit", {
    bubbles: true,
    cancelable: true,
  });
  Object.defineProperty(formEvent, "preventDefault", {
    value: preventDefault,
    writable: false,
  });
  return formEvent as unknown as React.FormEvent;
};

// Loading dots animation component
const LoadingDots: React.FC = () => (
  <div className="flex items-center space-x-1 py-2">
    <div className="flex space-x-1">
      <div className="w-1 h-1 bg-muted-foreground/40 rounded-full animate-bounce [animation-delay:-0.3s]"></div>
      <div className="w-1 h-1 bg-muted-foreground/40 rounded-full animate-bounce [animation-delay:-0.15s]"></div>
      <div className="w-1 h-1 bg-muted-foreground/40 rounded-full animate-bounce"></div>
    </div>
  </div>
);

// Message bubble component
const MessageBubble: React.FC<{
  message: Message;
  selectedProvider: SupportedProvider;
}> = ({ message, selectedProvider }) => {
  const isUser = message.role === "user";
  const parsedContent = parseToolCallContent(message.content);

  return (
    <div
      className={cn(
        "flex gap-3 px-6 py-4",
        isUser ? "justify-end" : "justify-start",
      )}
    >
      {!isUser && (
        <div className="flex-shrink-0 w-8 h-8 rounded-full bg-slate-100 dark:bg-slate-800 flex items-center justify-center">
          <ProviderLogo
            className="text-slate-600 dark:text-slate-300"
            size={20}
            provider={selectedProvider}
          />
        </div>
      )}

      <div
        className={cn(
          "max-w-[75%] rounded-xl px-4 py-3 break-words",
          isUser
            ? "bg-slate-900 dark:bg-slate-100 text-white dark:text-slate-900"
            : "bg-slate-50 dark:bg-slate-800/50 text-slate-900 dark:text-slate-100",
        )}
      >
        {/* Regular text content */}
        {parsedContent.text && (
          <p className="text-sm leading-relaxed whitespace-pre-wrap">
            {parsedContent.text}
          </p>
        )}

        {/* Tool calls */}
        {parsedContent.toolCalls.length > 0 && (
          <div className="mt-3">
            {parsedContent.toolCalls.map((toolCall, index) => (
              <ToolCallMessage key={index} toolCall={toolCall} />
            ))}
          </div>
        )}

        <div
          className={cn(
            "text-xs mt-2 opacity-50",
            isUser
              ? "text-white/60 dark:text-slate-900/60"
              : "text-slate-500 dark:text-slate-400",
          )}
        >
          {message.timestamp.toLocaleTimeString([], {
            hour: "2-digit",
            minute: "2-digit",
          })}
        </div>
      </div>

      {isUser && (
        <div className="flex-shrink-0 w-8 h-8 rounded-full bg-slate-200 dark:bg-slate-700 flex items-center justify-center">
          <User className="w-3 h-3 text-slate-600 dark:text-slate-300" />
        </div>
      )}
    </div>
  );
};

// Empty state components
const ApiKeyRequiredState: React.FC = () => (
  <div className="flex items-center justify-center h-full p-8">
    <div className="text-center max-w-sm space-y-4">
      <div className="w-12 h-12 mx-auto rounded-full bg-slate-100 dark:bg-slate-800 flex items-center justify-center">
        <Key className="w-5 h-5 text-slate-400" />
      </div>
      <div className="space-y-2">
        <h3 className="text-lg font-medium text-slate-900 dark:text-slate-100">
          API Key Required
        </h3>
        <p className="text-sm text-slate-500 dark:text-slate-400">
          Configure your API key to start chatting
        </p>
      </div>
    </div>
  </div>
);

const OllamaSetupInstructions: React.FC = () => (
  <div className="flex items-center justify-center h-full p-8">
    <div className="text-center max-w-md space-y-6">
      <div className="w-12 h-12 mx-auto rounded-full bg-slate-100 dark:bg-slate-800 flex items-center justify-center">
        <ProviderLogo
          className="text-slate-600 dark:text-slate-300"
          size={20}
          provider="ollama"
        />
      </div>
      <div className="space-y-4">
        <h3 className="text-lg font-medium text-slate-900 dark:text-slate-100">
          Get Started with Ollama
        </h3>
        <div className="space-y-3 text-sm text-slate-600 dark:text-slate-400">
          <div className="p-3 bg-slate-50 dark:bg-slate-800/50 rounded-lg border border-slate-200 dark:border-slate-700">
            <p className="font-medium text-slate-700 dark:text-slate-300 mb-1">
              📥 Step 1: Download Ollama
            </p>
            <p>
              Visit{" "}
              <a 
                href="https://ollama.com/download" 
                target="_blank" 
                rel="noopener noreferrer"
                className="text-blue-600 dark:text-blue-400 hover:underline"
              >
                ollama.com/download
              </a>{" "}
              to install Ollama on your system
            </p>
          </div>
          <div className="p-3 bg-slate-50 dark:bg-slate-800/50 rounded-lg border border-slate-200 dark:border-slate-700">
            <p className="font-medium text-slate-700 dark:text-slate-300 mb-1">
              🔧 Step 2: Pull Tool-Calling Models
            </p>
            <p>
              Browse{" "}
              <a 
                href="https://ollama.com/search?c=tools" 
                target="_blank" 
                rel="noopener noreferrer"
                className="text-blue-600 dark:text-blue-400 hover:underline"
              >
                tool-calling models
              </a>{" "}
              and run: <code className="bg-slate-200 dark:bg-slate-700 px-1 py-0.5 rounded text-xs">ollama pull model-name</code>
            </p>
          </div>
          <div className="p-3 bg-slate-50 dark:bg-slate-800/50 rounded-lg border border-slate-200 dark:border-slate-700">
            <p className="font-medium text-slate-700 dark:text-slate-300 mb-1">
              🔄 Step 3: Refresh Models
            </p>
            <p>
              Your downloaded models will appear automatically, or click the refresh button above
            </p>
          </div>
        </div>
      </div>
    </div>
  </div>
);

const EmptyChatsState: React.FC<{
  onSuggestionClick: (suggestion: string) => void;
  selectedProvider: SupportedProvider;
}> = ({ onSuggestionClick, selectedProvider }) => {
  const suggestions = [
    "Hello! How can you help me?",
    "Help me write some code",
    "Explain a concept to me",
    "Help me with writing",
  ];

  return (
    <div className="flex items-center justify-center h-full p-8">
      <div className="text-center max-w-md space-y-6">
        <div className="w-12 h-12 mx-auto rounded-full bg-slate-100 dark:bg-slate-800 flex items-center justify-center">
          <ProviderLogo
            className="text-slate-600 dark:text-slate-300"
            size={20}
            provider={selectedProvider}
          />
        </div>
        <div className="space-y-2">
          <h3 className="text-lg font-medium text-slate-900 dark:text-slate-100">
            Start chatting with {getProviderDisplayName(selectedProvider)}
          </h3>
          <p className="text-sm text-slate-500 dark:text-slate-400">
            Ask me anything - I'm here to help!
          </p>
          {selectedProvider === "ollama" && (
            <p className="text-xs text-slate-400 dark:text-slate-500 mt-2">
              💡 New to Ollama? Download from{" "}
              <a 
                href="https://ollama.com/download" 
                target="_blank" 
                rel="noopener noreferrer"
                className="text-blue-500 hover:underline"
              >
                ollama.com/download
              </a>{" "}
              and pull{" "}
              <a 
                href="https://ollama.com/search?c=tools" 
                target="_blank" 
                rel="noopener noreferrer"
                className="text-blue-500 hover:underline"
              >
                tool-calling models
              </a>
            </p>
          )}
        </div>
        <div className="grid grid-cols-1 gap-2 pt-2">
          {suggestions.map((suggestion) => (
            <button
              key={suggestion}
              onClick={() => onSuggestionClick(suggestion)}
              className="px-4 py-2 text-sm bg-slate-50 dark:bg-slate-800/50 hover:bg-slate-100 dark:hover:bg-slate-800 rounded-lg transition-colors border border-slate-200 dark:border-slate-700 text-slate-700 dark:text-slate-200"
            >
              {suggestion}
            </button>
          ))}
        </div>
      </div>
    </div>
  );
};

const ChatTab: React.FC = () => {
  const mcpClient = useMcpClient();
  const [input, setInput] = useState("");
  const [chat, setChat] = useState<Message[]>([]);
  const [loading, setLoading] = useState(false);
  const [error, setError] = useState<string | null>(null);
  const [tools, setTools] = useState<Tool[]>([]);
  const [selectedProvider, setSelectedProvider] =
    useState<SupportedProvider>("anthropic");
  const [selectedModel, setSelectedModel] = useState<string>(
    "claude-3-5-sonnet-latest",
  );
  const [showProviderSelector, setShowProviderSelector] = useState(false);
  const [showModelSelector, setShowModelSelector] = useState(false);
<<<<<<< HEAD
  const [abortController, setAbortController] = useState<AbortController | null>(null);
  const [refreshingModels, setRefreshingModels] = useState(false);
=======
  const [abortController, setAbortController] =
    useState<AbortController | null>(null);
>>>>>>> 8b1b77f3

  const chatEndRef = useRef<HTMLDivElement>(null);
  const inputRef = useRef<HTMLTextAreaElement>(null);
  const providerSelectorRef = useRef<HTMLDivElement>(null);
  const modelSelectorRef = useRef<HTMLDivElement>(null);

  const hasAnyApiKey = getAnyApiKey();
  const availableProviders = getAvailableProviders();
  const availableModels = getModelsForProvider(selectedProvider);
  const { isDisabled, isSendDisabled, canSend } = validateSendConditions(
    input,
    mcpClient,
    hasAnyApiKey,
    loading,
  );

  // Helper functions for component logic
  const fetchTools = async () => {
    if (!mcpClient) return;
    try {
      const response = await mcpClient.listTools();
      setTools(response.tools || []);
    } catch (e: unknown) {
      const errorMessage =
        e instanceof Error ? e.message : "Failed to fetch tools";
      setError(errorMessage);
    }
  };

  const addMessageToChat = (message: Message) => {
    setChat((prev) => [...prev, message]);
  };

  const processUserQuery = async (
    userMessage: string,
    signal?: AbortSignal,
  ) => {
    if (!mcpClient || !(mcpClient instanceof MCPJamClient)) {
      throw new Error(
        "Chat functionality is not available. Please ensure you have a valid API key and the server is connected.",
      );
    }

    await (
      mcpClient as typeof mcpClient & {
        processQuery: (
          query: string,
          tools: Tool[],
          onUpdate?: (content: string) => void,
          model?: string,
          provider?: string,
          signal?: AbortSignal,
        ) => Promise<string>;
      }
    ).processQuery(
      userMessage,
      tools as unknown as MessageTool[],
      (content: string) => {
        const assistantMessage = createMessage("assistant", content);
        addMessageToChat(assistantMessage);
      },
      selectedModel,
      selectedProvider,
      signal,
    );
  };

  const handleSend = async (e: React.FormEvent) => {
    e.preventDefault();
    setError(null);

    if (!canSend) return;

    const userMessage = input.trim();
    const newMessage = createMessage("user", userMessage);

    addMessageToChat(newMessage);
    setInput("");
    setLoading(true);

    // Create new AbortController for this request
    const controller = new AbortController();
    setAbortController(controller);

    try {
      await processUserQuery(userMessage, controller.signal);
    } catch (e: unknown) {
      const errorMessage =
        e instanceof Error ? e.message : "Error sending message";
      // Don't show error message if the request was cancelled
      if (errorMessage !== "Chat was cancelled") {
        setError(errorMessage);
      }
    } finally {
      setLoading(false);
      setAbortController(null);
    }
  };

  const handleStop = () => {
    if (abortController) {
      abortController.abort();
      setAbortController(null);
      setLoading(false);
    }
  };

  const handleKeyDown = (e: React.KeyboardEvent<HTMLTextAreaElement>) => {
    if (e.key === "Enter" && !e.shiftKey) {
      e.preventDefault();
      if (!isSendDisabled) {
        const formEvent = createSyntheticFormEvent(() => e.preventDefault());
        handleSend(formEvent);
      }
    }
  };

  const handleInputChange = (e: React.ChangeEvent<HTMLTextAreaElement>) => {
    setInput(e.target.value);
    handleTextareaResize(e.target);
  };

  const handleProviderSelect = (provider: SupportedProvider) => {
    setSelectedProvider(provider);
    setShowProviderSelector(false);

    // Update model to first available model for this provider
    const models = getModelsForProvider(provider);
    if (models.length > 0) {
      setSelectedModel(models[0].id);
    }
  };

  const handleModelSelect = (modelId: string) => {
    setSelectedModel(modelId);
    setShowModelSelector(false);
  };

  const toggleProviderSelector = () => {
    setShowProviderSelector(!showProviderSelector);
  };

  const toggleModelSelector = () => {
    setShowModelSelector(!showModelSelector);
  };

  const handleRefreshModels = async () => {
    if (selectedProvider !== "ollama" || refreshingModels) return;
    
    setRefreshingModels(true);
    try {
      const provider = providerManager.getProvider("ollama");
      if (provider && "refreshModels" in provider && typeof provider.refreshModels === "function") {
        await provider.refreshModels();
        // Force a re-render by getting fresh models
        const freshModels = getModelsForProvider(selectedProvider);
        // If current model is not in the refreshed list, select the first available
        if (freshModels.length > 0 && !freshModels.find(m => m.id === selectedModel)) {
          setSelectedModel(freshModels[0].id);
        }
      }
    } catch (error) {
      console.warn("Failed to refresh Ollama models:", error);
      setError("Failed to refresh models. Please ensure Ollama is running.");
    } finally {
      setRefreshingModels(false);
    }
  };

  // Initialize with first available provider and model
  useEffect(() => {
    if (availableProviders.length > 0) {
      const firstProvider = availableProviders[0];
      setSelectedProvider(firstProvider);

      const models = getModelsForProvider(firstProvider);
      if (models.length > 0) {
        setSelectedModel(models[0].id);
      }
    }
  }, []);

  // Effects
  useEffect(() => {
    let mounted = true;
    const initializeTools = async () => {
      if (mounted) {
        await fetchTools();
      }
    };
    initializeTools();
    return () => {
      mounted = false;
    };
  }, [mcpClient]);

  useEffect(() => {
    chatEndRef.current?.scrollIntoView({ behavior: "smooth" });
  }, [chat]);

  useEffect(() => {
    if (hasAnyApiKey && inputRef.current) {
      inputRef.current.focus();
    }
  }, [hasAnyApiKey]);

  useEffect(() => {
    const handleClickOutside = (event: MouseEvent) => {
      if (
        providerSelectorRef.current &&
        !providerSelectorRef.current.contains(event.target as Node)
      ) {
        setShowProviderSelector(false);
      }
      if (
        modelSelectorRef.current &&
        !modelSelectorRef.current.contains(event.target as Node)
      ) {
        setShowModelSelector(false);
      }
    };

    if (showProviderSelector || showModelSelector) {
      document.addEventListener("mousedown", handleClickOutside);
    }

    return () => {
      document.removeEventListener("mousedown", handleClickOutside);
    };
  }, [showProviderSelector, showModelSelector]);

  // Cleanup effect to abort any ongoing requests when component unmounts
  useEffect(() => {
    return () => {
      if (abortController) {
        abortController.abort();
      }
    };
  }, [abortController]);

  return (
    <div className="flex flex-col h-full bg-white dark:bg-slate-950">
      {/* Header */}
      <div className="flex-shrink-0 border-b border-slate-200 dark:border-slate-800">
        <div className="px-6 py-4">
          <div className="flex items-center justify-between">
            <div className="flex items-center gap-3">
              <div className="w-8 h-8 rounded-full bg-slate-100 dark:bg-slate-800 flex items-center justify-center">
                <ProviderLogo
                  className="text-slate-600 dark:text-slate-300"
                  size={20}
                  provider={selectedProvider}
                />
              </div>
              <div>
                <h1 className="text-base font-semibold text-slate-900 dark:text-slate-100">
                  {getProviderDisplayName(selectedProvider)}
                </h1>
                <p className="text-xs text-slate-500 dark:text-slate-400">
                  {hasAnyApiKey ? undefined : "API key required"}
                </p>
              </div>
            </div>

            {hasAnyApiKey && (
              <div className="flex items-center gap-2">
                {/* Provider Selector */}
                <div className="relative" ref={providerSelectorRef}>
                  <button
                    onClick={toggleProviderSelector}
                    className="flex items-center gap-2 px-3 py-1.5 text-sm bg-slate-50 dark:bg-slate-800/50 hover:bg-slate-100 dark:hover:bg-slate-800 rounded-lg transition-colors border border-slate-200 dark:border-slate-700"
                    disabled={loading}
                  >
                    <span className="text-slate-700 dark:text-slate-200 font-medium">
                      {getProviderDisplayName(selectedProvider)}
                    </span>
                    <ChevronDown className="w-3 h-3 text-slate-400" />
                  </button>

                  {showProviderSelector && (
                    <div className="absolute right-0 top-full mt-2 w-48 bg-white dark:bg-slate-900 border border-slate-200 dark:border-slate-700 rounded-xl shadow-lg z-50">
                      <div className="py-2">
                        {availableProviders.map((provider) => (
                          <button
                            key={provider}
                            onClick={() => handleProviderSelect(provider)}
                            className={cn(
                              "w-full px-4 py-2 text-left hover:bg-slate-50 dark:hover:bg-slate-800 transition-colors",
                              selectedProvider === provider &&
                                "bg-slate-50 dark:bg-slate-800",
                            )}
                          >
                            <div className="text-sm font-medium text-slate-900 dark:text-slate-100">
                              {getProviderDisplayName(provider)}
                            </div>
                          </button>
                        ))}
                      </div>
                    </div>
                  )}
                </div>

                {/* Model Selector */}
                <div className="relative" ref={modelSelectorRef}>
                  <button
                    onClick={toggleModelSelector}
                    className="flex items-center gap-2 px-3 py-1.5 text-sm bg-slate-50 dark:bg-slate-800/50 hover:bg-slate-100 dark:hover:bg-slate-800 rounded-lg transition-colors border border-slate-200 dark:border-slate-700"
                    disabled={loading}
                  >
                    <span className="text-slate-700 dark:text-slate-200 font-medium">
                      {availableModels.find((m) => m.id === selectedModel)
                        ?.name || selectedModel}
                    </span>
                    <ChevronDown className="w-3 h-3 text-slate-400" />
                  </button>

                  {showModelSelector && (
                    <div className="absolute right-0 top-full mt-2 w-72 bg-white dark:bg-slate-900 border border-slate-200 dark:border-slate-700 rounded-xl shadow-lg z-50">
                      <div className="py-2">
                        {availableModels.map((model) => (
                          <button
                            key={model.id}
                            onClick={() => handleModelSelect(model.id)}
                            className={cn(
                              "w-full px-4 py-3 text-left hover:bg-slate-50 dark:hover:bg-slate-800 transition-colors",
                              selectedModel === model.id &&
                                "bg-slate-50 dark:bg-slate-800",
                            )}
                          >
                            <div className="text-sm font-medium text-slate-900 dark:text-slate-100">
                              {model.name}
                            </div>
                            <div className="text-xs text-slate-500 dark:text-slate-400 mt-0.5">
                              {model.description}
                            </div>
                          </button>
                        ))}
                      </div>
                    </div>
                  )}
                </div>

                {/* Refresh Models Button (only for Ollama) */}
                {selectedProvider === "ollama" && (
                  <button
                    onClick={handleRefreshModels}
                    disabled={loading || refreshingModels}
                    className={cn(
                      "flex items-center gap-2 px-3 py-1.5 text-sm bg-slate-50 dark:bg-slate-800/50 hover:bg-slate-100 dark:hover:bg-slate-800 rounded-lg transition-colors border border-slate-200 dark:border-slate-700",
                      (loading || refreshingModels) && "opacity-50 cursor-not-allowed"
                    )}
                    title={availableModels.length === 0 ? "Pull models first from ollama.com/search?c=tools" : "Refresh available models"}
                  >
                    <RefreshCw className={cn("w-3 h-3 text-slate-400", refreshingModels && "animate-spin")} />
                    <span className="text-slate-700 dark:text-slate-200 font-medium">
                      {refreshingModels ? "Refreshing..." : availableModels.length === 0 ? "No Models" : "Refresh"}
                    </span>
                  </button>
                )}
              </div>
            )}
          </div>
        </div>
      </div>

      {/* Chat Messages */}
      <div className="flex-1 overflow-y-auto">
        {!hasAnyApiKey ? (
          <ApiKeyRequiredState />
        ) : selectedProvider === "ollama" && availableModels.length === 0 ? (
          <OllamaSetupInstructions />
        ) : chat.length === 0 ? (
          <EmptyChatsState
            onSuggestionClick={setInput}
            selectedProvider={selectedProvider}
          />
        ) : (
          <div className="py-2">
            {chat.map((message, idx) => (
              <MessageBubble
                key={idx}
                message={message}
                selectedProvider={selectedProvider}
              />
            ))}
            {loading && (
              <div className="flex gap-3 px-6 py-4">
                <div className="flex-shrink-0 w-8 h-8 rounded-full bg-slate-100 dark:bg-slate-800 flex items-center justify-center">
                  <ProviderLogo
                    className="text-slate-600 dark:text-slate-300"
                    size={20}
                    provider={selectedProvider}
                  />
                </div>
                <div className="bg-slate-50 dark:bg-slate-800/50 rounded-xl px-4 py-3">
                  <LoadingDots />
                </div>
              </div>
            )}
          </div>
        )}
        <div ref={chatEndRef} />
      </div>

      {/* Error Display */}
      {error && (
        <div className="flex-shrink-0 px-6 py-3 bg-red-50 dark:bg-red-950/50 border-t border-red-200 dark:border-red-800">
          <div className="flex items-center gap-2 text-red-700 dark:text-red-300 text-sm">
            <span className="text-xs">⚠️</span>
            <span>{error}</span>
          </div>
        </div>
      )}

      {/* Input Form */}
      <div className="flex-shrink-0 border-t border-slate-200 dark:border-slate-800">
        <div className="p-6">
          <form onSubmit={handleSend} className="relative">
            <div className="relative flex items-end gap-3">
              <textarea
                ref={inputRef}
                value={input}
                onChange={handleInputChange}
                onKeyDown={handleKeyDown}
                placeholder={
                  !hasAnyApiKey
                    ? "API key required..."
                    : loading
                      ? `${getProviderDisplayName(selectedProvider)} is thinking...`
                      : `Message ${getProviderDisplayName(selectedProvider)}...`
                }
                disabled={isDisabled}
                rows={1}
                className={cn(
                  "flex-1 px-4 py-3 rounded-xl border border-slate-200 dark:border-slate-700 bg-white dark:bg-slate-900 resize-none",
                  "focus:outline-none focus:ring-2 focus:ring-slate-400 dark:focus:ring-slate-500 focus:border-transparent",
                  "placeholder:text-slate-400 dark:placeholder:text-slate-500 text-sm",
                  "min-h-[48px] max-h-32 overflow-y-auto",
                  !hasAnyApiKey && "opacity-50 cursor-not-allowed",
                )}
                style={{
                  height: "auto",
                  minHeight: "48px",
                  maxHeight: "128px",
                }}
              />
              {loading ? (
                <button
                  type="button"
                  onClick={handleStop}
                  className={cn(
                    "flex-shrink-0 w-10 h-10 rounded-xl flex items-center justify-center transition-colors",
                    "bg-red-600 hover:bg-red-700 text-white",
                  )}
                >
                  <Square className="w-4 h-4" />
                </button>
              ) : (
                <button
                  type="submit"
                  disabled={isSendDisabled}
                  className={cn(
                    "flex-shrink-0 w-10 h-10 rounded-xl flex items-center justify-center transition-colors",
                    isSendDisabled
                      ? "bg-slate-100 dark:bg-slate-800 text-slate-400 cursor-not-allowed"
                      : "bg-slate-900 dark:bg-slate-100 text-white dark:text-slate-900 hover:bg-slate-800 dark:hover:bg-slate-200",
                  )}
                >
                  <Send className="w-4 h-4" />
                </button>
              )}
            </div>

            {/* Tips */}
            {hasAnyApiKey && !loading && (
              <div className="text-xs text-slate-400 dark:text-slate-500 mt-3 px-1">
                <span className="hidden sm:inline">
                  Press Enter to send • Shift+Enter for new line
                </span>
              </div>
            )}
          </form>
        </div>
      </div>
    </div>
  );
};

export default ChatTab;<|MERGE_RESOLUTION|>--- conflicted
+++ resolved
@@ -1,15 +1,8 @@
 import React, { useState, useEffect, useRef } from "react";
 import { useMcpClient } from "@/context/McpClientContext";
 import { Tool } from "@modelcontextprotocol/sdk/types.js";
-<<<<<<< HEAD
-import {
-  Tool as MessageTool,
-} from "@anthropic-ai/sdk/resources/messages/messages.mjs";
+import { Tool as MessageTool } from "@anthropic-ai/sdk/resources/messages/messages.mjs";
 import { Send, User, Key, ChevronDown, Square, RefreshCw } from "lucide-react";
-=======
-import { Tool as MessageTool } from "@anthropic-ai/sdk/resources/messages/messages.mjs";
-import { Send, User, Key, ChevronDown, Square } from "lucide-react";
->>>>>>> 8b1b77f3
 import { cn } from "@/lib/utils";
 import { ToolCallMessage } from "./ToolCallMessage";
 import { parseToolCallContent } from "@/utils/toolCallHelpers";
@@ -35,44 +28,24 @@
 });
 
 const getAnyApiKey = (): boolean => {
-<<<<<<< HEAD
   const providers: SupportedProvider[] = ["anthropic", "openai", "ollama"];
   return providers.some(provider => providerManager.isProviderReady(provider));
-=======
-  const providers: SupportedProvider[] = ["anthropic", "openai"];
-  return providers.some((provider) =>
-    providerManager.isProviderReady(provider),
-  );
->>>>>>> 8b1b77f3
 };
 
 const getAvailableProviders = (): SupportedProvider[] => {
   const providers: SupportedProvider[] = [];
   if (providerManager.isProviderReady("anthropic")) providers.push("anthropic");
   if (providerManager.isProviderReady("openai")) providers.push("openai");
-<<<<<<< HEAD
   if (providerManager.isProviderReady("ollama")) providers.push("ollama");
-=======
->>>>>>> 8b1b77f3
   return providers;
 };
 
 const getProviderDisplayName = (provider: SupportedProvider): string => {
   switch (provider) {
-<<<<<<< HEAD
     case "anthropic": return "Claude";
     case "openai": return "OpenAI";
-    case "deepseek": return "DeepSeek";
     case "ollama": return "Ollama";
     default: return provider;
-=======
-    case "anthropic":
-      return "Claude";
-    case "openai":
-      return "OpenAI";
-    default:
-      return provider;
->>>>>>> 8b1b77f3
   }
 };
 
@@ -367,13 +340,8 @@
   );
   const [showProviderSelector, setShowProviderSelector] = useState(false);
   const [showModelSelector, setShowModelSelector] = useState(false);
-<<<<<<< HEAD
   const [abortController, setAbortController] = useState<AbortController | null>(null);
   const [refreshingModels, setRefreshingModels] = useState(false);
-=======
-  const [abortController, setAbortController] =
-    useState<AbortController | null>(null);
->>>>>>> 8b1b77f3
 
   const chatEndRef = useRef<HTMLDivElement>(null);
   const inputRef = useRef<HTMLTextAreaElement>(null);
