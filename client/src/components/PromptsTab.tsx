--- conflicted
+++ resolved
@@ -107,43 +107,8 @@
           isButtonDisabled={!nextCursor && prompts.length > 0}
         />
 
-<<<<<<< HEAD
-      <div className="bg-card rounded-lg shadow">
-        <div className="p-4 border-b border-gray-200 dark:border-gray-700">
-          <h3 className="font-semibold">
-            {selectedPrompt ? selectedPrompt.name : "Select a prompt"}
-          </h3>
-        </div>
-        <div className="p-4">
-          {error ? (
-            <Alert variant="destructive">
-              <AlertCircle className="h-4 w-4" />
-              <AlertTitle>Error</AlertTitle>
-              <AlertDescription>{error}</AlertDescription>
-            </Alert>
-          ) : selectedPrompt ? (
-            <div className="space-y-4">
-              {selectedPrompt.description && (
-                <p className="text-sm text-gray-600">
-                  {selectedPrompt.description}
-                </p>
-              )}
-              {selectedPrompt.arguments?.map((arg) => (
-                <div key={arg.name}>
-                  <Label htmlFor={arg.name}>{arg.name}</Label>
-                  <Combobox
-                    id={arg.name}
-                    placeholder={`Enter ${arg.name}`}
-                    value={promptArgs[arg.name] || ""}
-                    onChange={(value) => handleInputChange(arg.name, value)}
-                    onInputChange={(value) =>
-                      handleInputChange(arg.name, value)
-                    }
-                    options={completions[arg.name] || []}
-                  />
-=======
         <div className="bg-card rounded-lg shadow">
-          <div className="p-4 border-b border-gray-200">
+          <div className="p-4 border-b border-gray-200 dark:border-gray-800">
             <h3 className="font-semibold">
               {selectedPrompt ? selectedPrompt.name : "Select a prompt"}
             </h3>
@@ -175,7 +140,6 @@
                       }
                       options={completions[arg.name] || []}
                     />
->>>>>>> e3ce6aac
 
                     {arg.description && (
                       <p className="text-xs text-gray-500 mt-1">
