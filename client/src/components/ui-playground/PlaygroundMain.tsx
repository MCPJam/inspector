--- conflicted
+++ resolved
@@ -57,7 +57,6 @@
   type DeviceType,
   type DisplayMode,
   type CspMode,
-  type AppProtocol,
 } from "@/stores/ui-playground-store";
 import { SafeAreaEditor } from "./SafeAreaEditor";
 import { usePostHog } from "posthog-js/react";
@@ -262,26 +261,13 @@
     return () => setPlaygroundActive(false);
   }, [setPlaygroundActive]);
 
-  // CSP mode from store (ChatGPT Apps)
+  // CSP mode from store
   const cspMode = useUIPlaygroundStore((s) => s.cspMode);
   const setCspMode = useUIPlaygroundStore((s) => s.setCspMode);
-
-  // CSP mode for MCP Apps (SEP-1865)
-  const mcpAppsCspMode = useUIPlaygroundStore((s) => s.mcpAppsCspMode);
-  const setMcpAppsCspMode = useUIPlaygroundStore((s) => s.setMcpAppsCspMode);
-
-  // Currently selected protocol (detected from tool metadata)
-  const selectedProtocol = useUIPlaygroundStore((s) => s.selectedProtocol);
 
   // Device capabilities from store
   const capabilities = useUIPlaygroundStore((s) => s.capabilities);
   const setCapabilities = useUIPlaygroundStore((s) => s.setCapabilities);
-
-  // Show ChatGPT Apps controls when: no protocol selected (default) or openai-apps
-  const showChatGPTControls =
-    selectedProtocol === null || selectedProtocol === "openai-apps";
-  // Show MCP Apps controls when mcp-apps protocol is selected
-  const showMCPAppsControls = selectedProtocol === "mcp-apps";
 
   // Check if thread is empty
   const isThreadEmpty = !messages.some(
@@ -479,205 +465,6 @@
   return (
     <div className="h-full flex flex-col bg-muted/20 overflow-hidden">
       {/* Device frame header */}
-<<<<<<< HEAD
-      <div className="flex items-center justify-between px-3 py-2 border-b border-border bg-background/50 text-xs text-muted-foreground flex-shrink-0">
-        {/* Left section - Device type toggle (ChatGPT Apps) or Protocol label (MCP Apps) */}
-        <div className="flex-1 flex justify-start items-center gap-2">
-          {showChatGPTControls && (
-            <ToggleGroup
-              type="single"
-              value={deviceType}
-              onValueChange={(v) => v && onDeviceTypeChange?.(v as DeviceType)}
-              className="gap-0.5"
-            >
-              <ToggleGroupItem
-                value="mobile"
-                aria-label="Mobile"
-                title="Mobile (430x932)"
-                className="h-7 w-7 p-0 cursor-pointer"
-              >
-                <Smartphone className="h-3.5 w-3.5" />
-              </ToggleGroupItem>
-              <ToggleGroupItem
-                value="tablet"
-                aria-label="Tablet"
-                title="Tablet (820x1180)"
-                className="h-7 w-7 p-0 cursor-pointer"
-              >
-                <Tablet className="h-3.5 w-3.5" />
-              </ToggleGroupItem>
-              <ToggleGroupItem
-                value="desktop"
-                aria-label="Desktop"
-                title="Desktop (1280x800)"
-                className="h-7 w-7 p-0 cursor-pointer"
-              >
-                <Monitor className="h-3.5 w-3.5" />
-              </ToggleGroupItem>
-            </ToggleGroup>
-          )}
-          {showMCPAppsControls && (
-            <>
-              <ToggleGroup
-                type="single"
-                value={deviceType}
-                onValueChange={(v) => v && onDeviceTypeChange?.(v as DeviceType)}
-                className="gap-0.5"
-              >
-                <ToggleGroupItem
-                  value="mobile"
-                  aria-label="Mobile"
-                  title="Mobile (430x932)"
-                  className="h-7 w-7 p-0 cursor-pointer"
-                >
-                  <Smartphone className="h-3.5 w-3.5" />
-                </ToggleGroupItem>
-                <ToggleGroupItem
-                  value="tablet"
-                  aria-label="Tablet"
-                  title="Tablet (820x1180)"
-                  className="h-7 w-7 p-0 cursor-pointer"
-                >
-                  <Tablet className="h-3.5 w-3.5" />
-                </ToggleGroupItem>
-                <ToggleGroupItem
-                  value="desktop"
-                  aria-label="Desktop"
-                  title="Desktop (1280x800)"
-                  className="h-7 w-7 p-0 cursor-pointer"
-                >
-                  <Monitor className="h-3.5 w-3.5" />
-                </ToggleGroupItem>
-              </ToggleGroup>
-            </>
-          )}
-        </div>
-
-        {/* Center section - Protocol-specific controls */}
-        <div className="flex items-center gap-4">
-          {/* ChatGPT Apps: Device label and locale */}
-          {showChatGPTControls && (
-            <>
-              <div className="flex items-center gap-2">
-                <DeviceIcon className="h-3.5 w-3.5" />
-                <span>{deviceConfig.label}</span>
-                <span className="text-[10px] text-muted-foreground/60">
-                  ({deviceConfig.width}×{deviceConfig.height})
-                </span>
-              </div>
-
-              {/* Locale selector */}
-              <Tooltip>
-                <TooltipTrigger asChild>
-                  <div>
-                    <Select value={locale} onValueChange={onLocaleChange}>
-                      <SelectTrigger
-                        size="sm"
-                        className="h-7 w-auto min-w-[70px] text-xs border-none shadow-none bg-transparent hover:bg-accent"
-                      >
-                        <Globe className="h-3.5 w-3.5" />
-                        <SelectValue>{locale}</SelectValue>
-                      </SelectTrigger>
-                      <SelectContent>
-                        {LOCALE_OPTIONS.map((option) => (
-                          <SelectItem key={option.code} value={option.code}>
-                            <span className="flex items-center gap-2">
-                              <span>{option.label}</span>
-                              <span className="text-muted-foreground text-[10px]">
-                                {option.code}
-                              </span>
-                            </span>
-                          </SelectItem>
-                        ))}
-                      </SelectContent>
-                    </Select>
-                  </div>
-                </TooltipTrigger>
-                <TooltipContent>
-                  <p className="font-medium">Locale</p>
-                </TooltipContent>
-              </Tooltip>
-
-              {/* CSP mode selector (ChatGPT Apps) */}
-              <Tooltip>
-                <TooltipTrigger asChild>
-                  <div>
-                    <Select
-                      value={cspMode}
-                      onValueChange={(v) => setCspMode(v as CspMode)}
-                    >
-                      <SelectTrigger
-                        size="sm"
-                        className="h-7 w-auto min-w-[90px] text-xs border-none shadow-none bg-transparent hover:bg-accent"
-                      >
-                        <Shield className="h-3.5 w-3.5" />
-                        <SelectValue>
-                          {CSP_MODE_OPTIONS.find((o) => o.mode === cspMode)?.label}
-                        </SelectValue>
-                      </SelectTrigger>
-                      <SelectContent>
-                        {CSP_MODE_OPTIONS.map((option) => (
-                          <SelectItem key={option.mode} value={option.mode}>
-                            <span className="flex items-center gap-2">
-                              <span className="font-medium">{option.label}</span>
-                              <span className="text-muted-foreground text-[10px]">
-                                {option.description}
-                              </span>
-                            </span>
-                          </SelectItem>
-                        ))}
-                      </SelectContent>
-                    </Select>
-                  </div>
-                </TooltipTrigger>
-                <TooltipContent>
-                  <p className="font-medium">CSP</p>
-                </TooltipContent>
-              </Tooltip>
-
-              {/* Capabilities toggles */}
-              <div className="flex items-center gap-0.5 border-l border-border/50 pl-3 ml-1">
-                <Tooltip>
-                  <TooltipTrigger asChild>
-                    <Button
-                      variant={capabilities.hover ? "secondary" : "ghost"}
-                      size="icon"
-                      onClick={() =>
-                        setCapabilities({ hover: !capabilities.hover })
-                      }
-                      className="h-7 w-7"
-                    >
-                      <MousePointer2 className="h-3.5 w-3.5" />
-                    </Button>
-                  </TooltipTrigger>
-                  <TooltipContent>
-                    <p className="font-medium">Hover</p>
-                    <p className="text-xs text-muted-foreground">
-                      {capabilities.hover ? "Enabled" : "Disabled"}
-                    </p>
-                  </TooltipContent>
-                </Tooltip>
-                <Tooltip>
-                  <TooltipTrigger asChild>
-                    <Button
-                      variant={capabilities.touch ? "secondary" : "ghost"}
-                      size="icon"
-                      onClick={() =>
-                        setCapabilities({ touch: !capabilities.touch })
-                      }
-                      className="h-7 w-7"
-                    >
-                      <Hand className="h-3.5 w-3.5" />
-                    </Button>
-                  </TooltipTrigger>
-                  <TooltipContent>
-                    <p className="font-medium">Touch</p>
-                    <p className="text-xs text-muted-foreground">
-                      {capabilities.touch ? "Enabled" : "Disabled"}
-                    </p>
-                  </TooltipContent>
-                </Tooltip>
-=======
       <div className="relative flex items-center justify-center px-3 py-2 border-b border-border bg-background/50 text-xs text-muted-foreground flex-shrink-0">
         {/* All controls centered */}
         <div className="flex items-center gap-4">
@@ -746,148 +533,50 @@
                     ))}
                   </SelectContent>
                 </Select>
->>>>>>> eaf19b4c
               </div>
-
-              {/* Safe area editor */}
-              <SafeAreaEditor />
-            </>
-          )}
-
-          {/* MCP Apps controls */}
-          {showMCPAppsControls && (
-            <>
-              {/* Device info */}
-              <div className="flex items-center gap-2">
-                <DeviceIcon className="h-3.5 w-3.5" />
-                <span>{deviceConfig.label}</span>
-                <span className="text-[10px] text-muted-foreground/60">
-                  ({deviceConfig.width}×{deviceConfig.height})
-                </span>
+            </TooltipTrigger>
+            <TooltipContent>
+              <p className="font-medium">Locale</p>
+            </TooltipContent>
+          </Tooltip>
+
+          {/* CSP mode selector */}
+          <Tooltip>
+            <TooltipTrigger asChild>
+              <div>
+                <Select
+                  value={cspMode}
+                  onValueChange={(v) => setCspMode(v as CspMode)}
+                >
+                  <SelectTrigger
+                    size="sm"
+                    className="h-7 w-auto min-w-[90px] text-xs border-none shadow-none bg-transparent hover:bg-accent"
+                  >
+                    <Shield className="h-3.5 w-3.5" />
+                    <SelectValue>
+                      {CSP_MODE_OPTIONS.find((o) => o.mode === cspMode)?.label}
+                    </SelectValue>
+                  </SelectTrigger>
+                  <SelectContent>
+                    {CSP_MODE_OPTIONS.map((option) => (
+                      <SelectItem key={option.mode} value={option.mode}>
+                        <span className="flex items-center gap-2">
+                          <span className="font-medium">{option.label}</span>
+                          <span className="text-muted-foreground text-[10px]">
+                            {option.description}
+                          </span>
+                        </span>
+                      </SelectItem>
+                    ))}
+                  </SelectContent>
+                </Select>
               </div>
-
-<<<<<<< HEAD
-              {/* Locale selector */}
-              <Tooltip>
-                <TooltipTrigger asChild>
-                  <div>
-                    <Select value={locale} onValueChange={onLocaleChange}>
-                      <SelectTrigger
-                        size="sm"
-                        className="h-7 w-auto min-w-[70px] text-xs border-none shadow-none bg-transparent hover:bg-accent"
-                      >
-                        <Globe className="h-3.5 w-3.5" />
-                        <SelectValue>{locale}</SelectValue>
-                      </SelectTrigger>
-                      <SelectContent>
-                        {LOCALE_OPTIONS.map((option) => (
-                          <SelectItem key={option.code} value={option.code}>
-                            <span className="flex items-center gap-2">
-                              <span>{option.label}</span>
-                              <span className="text-muted-foreground text-[10px]">
-                                {option.code}
-                              </span>
-                            </span>
-                          </SelectItem>
-                        ))}
-                      </SelectContent>
-                    </Select>
-                  </div>
-                </TooltipTrigger>
-                <TooltipContent>
-                  <p className="font-medium">Locale</p>
-                </TooltipContent>
-              </Tooltip>
-
-              {/* CSP mode selector */}
-              <Tooltip>
-                <TooltipTrigger asChild>
-                  <div>
-                    <Select
-                      value={mcpAppsCspMode}
-                      onValueChange={(v) => setMcpAppsCspMode(v as CspMode)}
-                    >
-                      <SelectTrigger
-                        size="sm"
-                        className="h-7 w-auto min-w-[90px] text-xs border-none shadow-none bg-transparent hover:bg-accent"
-                      >
-                        <Shield className="h-3.5 w-3.5" />
-                        <SelectValue>
-                          {CSP_MODE_OPTIONS.find((o) => o.mode === mcpAppsCspMode)?.label}
-                        </SelectValue>
-                      </SelectTrigger>
-                      <SelectContent>
-                        {CSP_MODE_OPTIONS.map((option) => (
-                          <SelectItem key={option.mode} value={option.mode}>
-                            <span className="flex items-center gap-2">
-                              <span className="font-medium">{option.label}</span>
-                              <span className="text-muted-foreground text-[10px]">
-                                {option.description}
-                              </span>
-                            </span>
-                          </SelectItem>
-                        ))}
-                      </SelectContent>
-                    </Select>
-                  </div>
-                </TooltipTrigger>
-                <TooltipContent>
-                  <p className="font-medium">CSP Mode</p>
-                  <p className="text-xs text-muted-foreground">
-                    Content Security Policy for MCP Apps
-                  </p>
-                </TooltipContent>
-              </Tooltip>
-
-              {/* Device capabilities toggles */}
-              <div className="flex items-center gap-0.5 border-l border-border/50 pl-3 ml-1">
-                <Tooltip>
-                  <TooltipTrigger asChild>
-                    <Button
-                      variant={capabilities.hover ? "secondary" : "ghost"}
-                      size="icon"
-                      onClick={() =>
-                        setCapabilities({ hover: !capabilities.hover })
-                      }
-                      className="h-7 w-7"
-                    >
-                      <MousePointer2 className="h-3.5 w-3.5" />
-                    </Button>
-                  </TooltipTrigger>
-                  <TooltipContent>
-                    <p className="font-medium">Hover</p>
-                    <p className="text-xs text-muted-foreground">
-                      {capabilities.hover ? "Enabled" : "Disabled"}
-                    </p>
-                  </TooltipContent>
-                </Tooltip>
-                <Tooltip>
-                  <TooltipTrigger asChild>
-                    <Button
-                      variant={capabilities.touch ? "secondary" : "ghost"}
-                      size="icon"
-                      onClick={() =>
-                        setCapabilities({ touch: !capabilities.touch })
-                      }
-                      className="h-7 w-7"
-                    >
-                      <Hand className="h-3.5 w-3.5" />
-                    </Button>
-                  </TooltipTrigger>
-                  <TooltipContent>
-                    <p className="font-medium">Touch</p>
-                    <p className="text-xs text-muted-foreground">
-                      {capabilities.touch ? "Enabled" : "Disabled"}
-                    </p>
-                  </TooltipContent>
-                </Tooltip>
-              </div>
-
-              {/* Safe area editor */}
-              <SafeAreaEditor />
-            </>
-          )}
-=======
+            </TooltipTrigger>
+            <TooltipContent>
+              <p className="font-medium">CSP</p>
+            </TooltipContent>
+          </Tooltip>
+
           {/* Capabilities toggles */}
           <div className="flex items-center gap-0.5">
             <Tooltip>
@@ -943,9 +632,8 @@
               <p className="font-medium">Safe Area</p>
             </TooltipContent>
           </Tooltip>
->>>>>>> eaf19b4c
-
-          {/* Theme toggle - shown for both protocols */}
+
+          {/* Theme toggle */}
           <Tooltip>
             <TooltipTrigger asChild>
               <Button
