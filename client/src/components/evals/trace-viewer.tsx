--- conflicted
+++ resolved
@@ -10,13 +10,8 @@
 import { useState } from "react";
 import { usePreferencesStore } from "@/stores/preferences/preferences-provider";
 import { getProviderLogo } from "@/lib/provider-logos";
-<<<<<<< HEAD
-import { ToolServerMap, getToolServerId } from "@/lib/mcp-tools-api";
-import { ChatGPTAppRenderer } from "@/components/chat-v2/chatgpt-app-renderer";
-=======
 import { ToolServerMap, getToolServerId } from "@/lib/apis/mcp-tools-api";
 import { OpenAIAppRenderer } from "@/components/chat-v2/openai-app-renderer";
->>>>>>> c4890935
 
 interface ContentPart {
   type: string;
@@ -512,7 +507,7 @@
         !isError &&
         (() => {
           return (
-            <ChatGPTAppRenderer
+            <OpenAIAppRenderer
               serverId={serverId}
               toolCallId={toolCall?.toolCallId}
               toolName={toolName}
