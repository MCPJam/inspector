import { useState, useCallback, useEffect, useMemo } from "react";
import { Button } from "@/components/ui/button";
import { AlertCircle, RefreshCw } from "lucide-react";
import {
  AuthSettings,
  DEFAULT_AUTH_SETTINGS,
  StatusMessage,
} from "@/shared/types.js";
import { MastraMCPServerDefinition } from "@/shared/types.js";
import { Card, CardContent } from "./ui/card";
<<<<<<< HEAD
import { initiateOAuth, refreshOAuthTokens, getStoredTokens, clearOAuthData, MCPOAuthOptions } from "../lib/mcp-oauth";
import { DebugMCPOAuthClientProvider } from "../lib/debug-oauth-provider";
=======
import {
  initiateOAuth,
  refreshOAuthTokens,
  getStoredTokens,
  clearOAuthData,
  MCPOAuthOptions,
} from "../lib/mcp-oauth";
>>>>>>> dd4cd833
import { ServerWithName } from "../hooks/use-app-state";
import { OAuthFlowState, EMPTY_OAUTH_FLOW_STATE } from "../lib/oauth-flow-types";
import { OAuthFlowProgress } from "./OAuthFlowProgress";
import { OAuthStateMachine } from "../lib/oauth-state-machine";

interface StatusMessageProps {
  message: StatusMessage;
}

const StatusMessageComponent = ({ message }: StatusMessageProps) => {
  let bgColor: string;
  let textColor: string;
  let borderColor: string;

  switch (message.type) {
    case "error":
      bgColor = "bg-red-50 dark:bg-red-950/50";
      textColor = "text-red-700 dark:text-red-400";
      borderColor = "border-red-200 dark:border-red-800";
      break;
    case "success":
      bgColor = "bg-green-50 dark:bg-green-950/50";
      textColor = "text-green-700 dark:text-green-400";
      borderColor = "border-green-200 dark:border-green-800";
      break;
    case "info":
    default:
      bgColor = "bg-blue-50 dark:bg-blue-950/50";
      textColor = "text-blue-700 dark:text-blue-400";
      borderColor = "border-blue-200 dark:border-blue-800";
      break;
  }

  return (
    <div
      className={`p-3 rounded-md border ${bgColor} ${borderColor} ${textColor} mb-4`}
    >
      <div className="flex items-center gap-2">
        <AlertCircle className="h-4 w-4" />
        <p className="text-sm">{message.message}</p>
      </div>
    </div>
  );
};

interface AuthTabProps {
  serverConfig?: MastraMCPServerDefinition;
  serverEntry?: ServerWithName;
  serverName?: string;
}

<<<<<<< HEAD
export const AuthTab = ({ serverConfig, serverEntry, serverName }: AuthTabProps) => {
  const [authSettings, setAuthSettings] = useState<AuthSettings>(DEFAULT_AUTH_SETTINGS);
  const [oauthFlowState, setOAuthFlowState] = useState<OAuthFlowState>(EMPTY_OAUTH_FLOW_STATE);
  const [showGuidedFlow, setShowGuidedFlow] = useState(false);
=======
export const AuthTab = ({
  serverConfig,
  serverEntry,
  serverName,
}: AuthTabProps) => {
  const [authSettings, setAuthSettings] = useState<AuthSettings>(
    DEFAULT_AUTH_SETTINGS,
  );
>>>>>>> dd4cd833

  const updateAuthSettings = useCallback((updates: Partial<AuthSettings>) => {
    setAuthSettings((prev) => ({ ...prev, ...updates }));
  }, []);

  const updateOAuthFlowState = useCallback((updates: Partial<OAuthFlowState>) => {
    setOAuthFlowState((prev) => ({ ...prev, ...updates }));
  }, []);

  const resetOAuthFlow = useCallback(() => {
    // Reset the guided flow state
    setShowGuidedFlow(false);
    updateOAuthFlowState(EMPTY_OAUTH_FLOW_STATE);
    
    // Clear any debug OAuth artifacts to avoid stale client info/scope
    if (authSettings.serverUrl) {
      try {
        const provider = new DebugMCPOAuthClientProvider(authSettings.serverUrl);
        provider.clear();
      } catch (e) {
        console.warn("Failed to clear debug OAuth provider state:", e);
      }
    }
  }, [authSettings.serverUrl, updateOAuthFlowState]);

  // Update auth settings when server config changes
  useEffect(() => {
    if (serverConfig && serverConfig.url && serverName) {
      const serverUrl = serverConfig.url.toString();

      // Check for existing tokens using the real OAuth system
      const existingTokens = getStoredTokens(serverName);

      updateAuthSettings({
        serverUrl,
        tokens: existingTokens,
        error: null,
        statusMessage: null,
      });
    } else {
      updateAuthSettings(DEFAULT_AUTH_SETTINGS);
    }
  }, [serverConfig, serverName, updateAuthSettings]);

  // Reset OAuth flow when component mounts or server changes
  useEffect(() => {
    // Reset the guided flow state when switching tabs or servers
    resetOAuthFlow();
  }, [serverName, resetOAuthFlow]);

  const handleQuickRefresh = useCallback(async () => {
    if (!serverConfig || !authSettings.serverUrl || !serverName) {
      updateAuthSettings({
        statusMessage: {
          type: "error",
          message: "Please select a server before refreshing tokens",
        },
      });
      return;
    }

    updateAuthSettings({
      isAuthenticating: true,
      error: null,
      statusMessage: null,
    });

    try {
      let result;

      if (authSettings.tokens) {
        // If tokens exist, try to refresh them
        result = await refreshOAuthTokens(serverName);
      } else {
        // If no tokens exist, initiate new OAuth flow
        const oauthOptions: MCPOAuthOptions = {
          serverName: serverName,
          serverUrl: authSettings.serverUrl,
        };
        result = await initiateOAuth(oauthOptions);
      }

      if (result.success) {
        // Check for updated tokens
        const updatedTokens = getStoredTokens(serverName);

        updateAuthSettings({
          tokens: updatedTokens,
          isAuthenticating: false,
          statusMessage: {
            type: "success",
            message: authSettings.tokens
              ? "Tokens refreshed successfully!"
              : result.serverConfig
                ? "OAuth authentication completed!"
                : "OAuth flow initiated. You will be redirected to authorize access.",
          },
        });

        // If redirect is needed, the browser will redirect automatically
        // Clear success message after 3 seconds
        setTimeout(() => {
          updateAuthSettings({ statusMessage: null });
        }, 3000);
      } else {
        updateAuthSettings({
          isAuthenticating: false,
          error: result.error || "OAuth operation failed",
          statusMessage: {
            type: "error",
            message: `Failed: ${result.error || "OAuth operation failed"}`,
          },
        });
      }
    } catch (error) {
      updateAuthSettings({
        isAuthenticating: false,
        error: error instanceof Error ? error.message : String(error),
        statusMessage: {
          type: "error",
          message: `Failed: ${error instanceof Error ? error.message : String(error)}`,
        },
      });
    }
  }, [
    serverConfig,
    authSettings.serverUrl,
    authSettings.tokens,
    serverName,
    updateAuthSettings,
  ]);

  const handleNewOAuth = useCallback(async () => {
    if (!serverConfig || !authSettings.serverUrl || !serverName) {
      updateAuthSettings({
        statusMessage: {
          type: "error",
          message: "Please select a server before starting OAuth",
        },
      });
      return;
    }

    updateAuthSettings({
      isAuthenticating: true,
      error: null,
      statusMessage: null,
    });

    try {
      // Clear existing tokens first to force a fresh OAuth flow
      clearOAuthData(serverName);

      // Always initiate new OAuth flow (fresh start)
      const oauthOptions: MCPOAuthOptions = {
        serverName: serverName,
        serverUrl: authSettings.serverUrl,
      };
      const result = await initiateOAuth(oauthOptions);

      if (result.success) {
        // Check for updated tokens
        const updatedTokens = getStoredTokens(serverName);

        updateAuthSettings({
          tokens: updatedTokens,
          isAuthenticating: false,
          statusMessage: {
            type: "success",
            message: result.serverConfig
              ? "OAuth authentication completed!"
              : "OAuth flow initiated. You will be redirected to authorize access.",
          },
        });

        // Clear success message after 3 seconds
        setTimeout(() => {
          updateAuthSettings({ statusMessage: null });
        }, 3000);
      } else {
        updateAuthSettings({
          isAuthenticating: false,
          error: result.error || "OAuth authentication failed",
          statusMessage: {
            type: "error",
            message: `Failed: ${result.error || "OAuth authentication failed"}`,
          },
        });
      }
    } catch (error) {
      updateAuthSettings({
        isAuthenticating: false,
        error: error instanceof Error ? error.message : String(error),
        statusMessage: {
          type: "error",
          message: `Failed: ${error instanceof Error ? error.message : String(error)}`,
        },
      });
    }
  }, [serverConfig, authSettings.serverUrl, serverName, updateAuthSettings]);

  // Initialize OAuth state machine
  const oauthStateMachine = useMemo(() => {
    if (!serverConfig || !serverName || !authSettings.serverUrl) return null;
    
    const provider = new DebugMCPOAuthClientProvider(authSettings.serverUrl);
    return new OAuthStateMachine({
      state: oauthFlowState,
      serverUrl: authSettings.serverUrl,
      serverName,
      provider,
      updateState: updateOAuthFlowState,
    });
  }, [serverConfig, serverName, authSettings.serverUrl, oauthFlowState, updateOAuthFlowState]);

  const startGuidedFlow = useCallback(() => {

    
    // First reset any existing flow state
    resetOAuthFlow();
    
    // Then start the new guided flow
    setShowGuidedFlow(true);
    updateOAuthFlowState(EMPTY_OAUTH_FLOW_STATE);
    if (oauthStateMachine) {
      oauthStateMachine.proceedToNextStep();
    }
  }, [oauthStateMachine, updateOAuthFlowState, authSettings.serverUrl, serverName, serverConfig, resetOAuthFlow]);

  const proceedToNextStep = useCallback(async () => {
    if (oauthStateMachine) {
      await oauthStateMachine.proceedToNextStep();
    }
  }, [oauthStateMachine]);

  const exitGuidedFlow = useCallback(() => {
    setShowGuidedFlow(false);
    updateOAuthFlowState(EMPTY_OAUTH_FLOW_STATE);
    // Refresh tokens after guided flow completion
    if (serverName) {
      const updatedTokens = getStoredTokens(serverName);
      updateAuthSettings({ tokens: updatedTokens });
    }
  }, [serverName, updateAuthSettings, updateOAuthFlowState]);

  const handleClearTokens = useCallback(() => {
    if (serverConfig && authSettings.serverUrl && serverName) {
      // Use the real OAuth system to clear tokens
      clearOAuthData(serverName);

      updateAuthSettings({
        tokens: null,
        error: null,
        statusMessage: {
          type: "success",
          message: "OAuth tokens cleared successfully",
        },
      });

      // Clear success message after 3 seconds
      setTimeout(() => {
        updateAuthSettings({ statusMessage: null });
      }, 3000);
    }
  }, [serverConfig, authSettings.serverUrl, serverName, updateAuthSettings]);

  // Check if server supports OAuth
  // Only HTTP servers support OAuth (STDIO servers use process-based auth)
  const isHttpServer = serverConfig && "url" in serverConfig;
  const supportsOAuth = isHttpServer;

  // Check if OAuth is currently configured/in-use
  const hasOAuthConfigured =
    serverName &&
    (serverEntry?.oauthTokens ||
      getStoredTokens(serverName) ||
      serverEntry?.connectionStatus === "oauth-flow");

  if (!serverConfig) {
    return (
      <Card>
        <CardContent className="pt-6">
          <p className="text-center text-muted-foreground font-medium">
            Please select a server to manage authentication
          </p>
        </CardContent>
      </Card>
    );
  }

  if (!supportsOAuth) {
    return (
      <div className="h-[calc(100vh-120px)] flex flex-col">
        <div className="h-full flex flex-col bg-background">
          {/* Header */}
          <div className="flex items-center justify-between px-6 py-5 border-b border-border bg-background">
            <div className="space-y-2">
              <div className="flex items-center gap-3">
                <RefreshCw className="h-4 w-4 text-muted-foreground" />
                <h1 className="text-lg font-semibold text-foreground">
                  Authentication
                </h1>
              </div>
              <p className="text-sm text-muted-foreground">
                Manage OAuth authentication for the selected server
              </p>
            </div>
          </div>

          {/* Content */}
          <div className="flex-1 overflow-auto px-6 py-6">
            <div className="space-y-6 max-w-2xl">
              {/* Server Info */}
              <div className="rounded-md border p-4 space-y-2">
                <h3 className="text-sm font-medium">Selected Server</h3>
                <div className="text-xs text-muted-foreground">
                  <div>Name: {serverEntry?.name || "Unknown"}</div>
                  {isHttpServer && (
                    <div>URL: {(serverConfig as any).url.toString()}</div>
                  )}
                  {!isHttpServer && (
                    <div>Command: {(serverConfig as any).command}</div>
                  )}
                  <div>
                    Type: {isHttpServer ? "HTTP Server" : "STDIO Server"}
                  </div>
                </div>
              </div>

              {/* No OAuth Support Message */}
              <Card>
                <CardContent className="pt-6">
                  <div className="text-center space-y-4">
                    <div className="mx-auto w-12 h-12 bg-muted rounded-full flex items-center justify-center">
                      <RefreshCw className="h-6 w-6 text-muted-foreground" />
                    </div>
                    <div className="space-y-2">
                      <h3 className="text-lg font-medium">
                        {!isHttpServer
                          ? "No OAuth Support"
                          : "No Authentication Required"}
                      </h3>
                      <p className="text-sm text-muted-foreground max-w-md mx-auto">
                        {!isHttpServer
                          ? "STDIO servers don't support OAuth authentication."
                          : `The HTTP server "${serverEntry?.name || "Unknown"}" is connected without OAuth authentication.`}
                      </p>
                      {isHttpServer && (
                        <p className="text-xs text-muted-foreground max-w-md mx-auto mt-2">
                          If this server supports OAuth, you can reconnect it
                          with OAuth enabled from the Servers tab.
                        </p>
                      )}
                    </div>
                  </div>
                </CardContent>
              </Card>
            </div>
          </div>
        </div>
      </div>
    );
  }

  return (
    <div className="h-[calc(100vh-120px)] flex flex-col">
      <div className="h-full flex flex-col bg-background">
        {/* Header */}
        <div className="flex items-center justify-between px-6 py-5 border-b border-border bg-background">
          <div className="space-y-2">
            <div className="flex items-center gap-3">
              <RefreshCw className="h-4 w-4 text-muted-foreground" />
              <h1 className="text-lg font-semibold text-foreground">
                Authentication
              </h1>
            </div>
            <p className="text-sm text-muted-foreground">
              Manage OAuth authentication for the selected server
            </p>
          </div>
        </div>

        {/* Content */}
        <div className="flex-1 overflow-auto px-6 py-6">
          <div className="space-y-6 max-w-2xl">
            {/* Server Info */}
            <div className="rounded-md border p-4 space-y-2">
              <h3 className="text-sm font-medium">Selected Server</h3>
              <div className="text-xs text-muted-foreground">
                <div>Name: {serverEntry?.name || "Unknown"}</div>
                {isHttpServer && (
                  <div>URL: {(serverConfig as any).url.toString()}</div>
                )}
                <div>Type: HTTP Server</div>
              </div>
            </div>

            {/* OAuth Authentication */}
            <div className="rounded-md border p-6 space-y-6">
              <div className="flex items-center gap-2">
                <RefreshCw className="h-5 w-5" />
                <h3 className="text-lg font-medium">OAuth Authentication</h3>
              </div>
              <p className="text-sm text-muted-foreground mb-2">
                {hasOAuthConfigured
                  ? "Manage OAuth authentication for this server."
                  : "This server supports OAuth authentication. Use Quick OAuth to authenticate and get tokens."}
              </p>

              {authSettings.statusMessage && (
                <StatusMessageComponent message={authSettings.statusMessage} />
              )}

              {authSettings.error && !authSettings.statusMessage && (
                <div className="p-3 rounded-md border border-red-200 bg-red-50 text-red-700 mb-4">
                  <div className="flex items-center gap-2">
                    <AlertCircle className="h-4 w-4" />
                    <p className="text-sm">{authSettings.error}</p>
                  </div>
                </div>
              )}

              <div className="space-y-4">
                {authSettings.tokens && (
                  <div className="space-y-2">
                    <p className="text-sm font-medium">Current Tokens:</p>
                    <div className="bg-muted p-3 rounded-md space-y-2">
                      <div>
                        <p className="text-xs font-medium text-muted-foreground">
                          Access Token:
                        </p>
                        <div className="text-xs font-mono overflow-x-auto">
                          {authSettings.tokens.access_token.substring(0, 40)}...
                        </div>
                      </div>
                      {authSettings.tokens.refresh_token && (
                        <div>
                          <p className="text-xs font-medium text-muted-foreground">
                            Refresh Token:
                          </p>
                          <div className="text-xs font-mono overflow-x-auto">
                            {authSettings.tokens.refresh_token.substring(0, 40)}
                            ...
                          </div>
                        </div>
                      )}
                      <div className="flex gap-4 text-xs text-muted-foreground">
                        <span>Type: {authSettings.tokens.token_type}</span>
                        {authSettings.tokens.expires_in && (
                          <span>
                            Expires in: {authSettings.tokens.expires_in}s
                          </span>
                        )}
                        {authSettings.tokens.scope && (
                          <span>Scope: {authSettings.tokens.scope}</span>
                        )}
                      </div>
                    </div>
                  </div>
                )}

                <div className="flex gap-4">
                  <Button
                    onClick={
                      authSettings.tokens ? handleQuickRefresh : handleNewOAuth
                    }
                    disabled={authSettings.isAuthenticating || !serverConfig}
                    className="flex items-center gap-2"
                    variant={authSettings.tokens ? "outline" : "default"}
                  >
                    {authSettings.isAuthenticating ? (
                      <>
                        <RefreshCw className="h-4 w-4 animate-spin" />
                        {authSettings.tokens
                          ? "Refreshing..."
                          : "Authenticating..."}
                      </>
                    ) : (
                      <>
                        <RefreshCw className="h-4 w-4" />
                        {authSettings.tokens ? "Quick Refresh" : "Quick OAuth"}
                      </>
                    )}
                  </Button>

                  {authSettings.tokens && (
                    <Button
                      onClick={handleNewOAuth}
                      disabled={authSettings.isAuthenticating || !serverConfig}
                      className="flex items-center gap-2"
                      variant="default"
                    >
                      {authSettings.isAuthenticating ? (
                        <>
                          <RefreshCw className="h-4 w-4 animate-spin" />
                          Authenticating...
                        </>
                      ) : (
                        <>
                          <RefreshCw className="h-4 w-4" />
                          Quick OAuth
                        </>
                      )}
                    </Button>
                  )}

                  <Button
                    variant="outline"
                    onClick={handleClearTokens}
                    disabled={!serverConfig || !authSettings.tokens}
                  >
                    Clear Tokens
                  </Button>

                  <Button 
                    variant="secondary" 
                    onClick={startGuidedFlow}
                    disabled={authSettings.isAuthenticating || !serverConfig}
                  >
                    Guided OAuth Flow
                  </Button>
                </div>

                <p className="text-xs text-muted-foreground">
                  {!serverConfig
                    ? "Select a server to manage its OAuth authentication."
                    : authSettings.tokens
                      ? "Use Quick Refresh to renew existing tokens, or Quick OAuth to start a fresh authentication flow."
                      : "Use Quick OAuth to authenticate with the server and get tokens."}
                </p>
              </div>

              {/* OAuth Flow Progress */}
              {showGuidedFlow && authSettings.serverUrl && (
                <OAuthFlowProgress
                  serverUrl={authSettings.serverUrl}
                  flowState={oauthFlowState}
                  updateFlowState={updateOAuthFlowState}
                  proceedToNextStep={proceedToNextStep}
                />
              )}

              {/* Exit Guided Flow Button */}
              {showGuidedFlow && (
                <div className="mt-4">
                  <Button 
                    variant="outline" 
                    onClick={exitGuidedFlow}
                  >
                    Exit Guided Flow
                  </Button>
                </div>
              )}
            </div>
          </div>
        </div>
      </div>
    </div>
  );
};<|MERGE_RESOLUTION|>--- conflicted
+++ resolved
@@ -8,10 +8,6 @@
 } from "@/shared/types.js";
 import { MastraMCPServerDefinition } from "@/shared/types.js";
 import { Card, CardContent } from "./ui/card";
-<<<<<<< HEAD
-import { initiateOAuth, refreshOAuthTokens, getStoredTokens, clearOAuthData, MCPOAuthOptions } from "../lib/mcp-oauth";
-import { DebugMCPOAuthClientProvider } from "../lib/debug-oauth-provider";
-=======
 import {
   initiateOAuth,
   refreshOAuthTokens,
@@ -19,7 +15,7 @@
   clearOAuthData,
   MCPOAuthOptions,
 } from "../lib/mcp-oauth";
->>>>>>> dd4cd833
+import { DebugMCPOAuthClientProvider } from "../lib/debug-oauth-provider";
 import { ServerWithName } from "../hooks/use-app-state";
 import { OAuthFlowState, EMPTY_OAUTH_FLOW_STATE } from "../lib/oauth-flow-types";
 import { OAuthFlowProgress } from "./OAuthFlowProgress";
@@ -71,12 +67,6 @@
   serverName?: string;
 }
 
-<<<<<<< HEAD
-export const AuthTab = ({ serverConfig, serverEntry, serverName }: AuthTabProps) => {
-  const [authSettings, setAuthSettings] = useState<AuthSettings>(DEFAULT_AUTH_SETTINGS);
-  const [oauthFlowState, setOAuthFlowState] = useState<OAuthFlowState>(EMPTY_OAUTH_FLOW_STATE);
-  const [showGuidedFlow, setShowGuidedFlow] = useState(false);
-=======
 export const AuthTab = ({
   serverConfig,
   serverEntry,
@@ -85,7 +75,8 @@
   const [authSettings, setAuthSettings] = useState<AuthSettings>(
     DEFAULT_AUTH_SETTINGS,
   );
->>>>>>> dd4cd833
+  const [oauthFlowState, setOAuthFlowState] = useState<OAuthFlowState>(EMPTY_OAUTH_FLOW_STATE);
+  const [showGuidedFlow, setShowGuidedFlow] = useState(false);
 
   const updateAuthSettings = useCallback((updates: Partial<AuthSettings>) => {
     setAuthSettings((prev) => ({ ...prev, ...updates }));
