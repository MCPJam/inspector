import { useRef, useState, useEffect, useCallback, useMemo } from "react";
import { usePreferencesStore } from "@/stores/preferences/preferences-provider";
<<<<<<< HEAD
import {
  Dialog,
  DialogContent,
  DialogHeader,
  DialogTitle,
} from "@/components/ui/dialog";
=======
import { X } from "lucide-react";
>>>>>>> 2b9014fe

type DisplayMode = "inline" | "pip" | "fullscreen";

type ToolState =
  | "input-streaming"
  | "input-available"
  | "output-available"
  | "output-error"
  | string;

interface OpenAIAppRendererProps {
  serverId: string;
  toolCallId?: string;
  toolName?: string;
  toolState?: ToolState;
  toolInput?: Record<string, any> | null;
  toolOutput?: unknown;
  toolMetadata?: Record<string, any>;
  onSendFollowUp?: (text: string) => void;
  onCallTool?: (toolName: string, params: Record<string, any>) => Promise<any>;
  onWidgetStateChange?: (toolCallId: string, state: any) => void;
  pipWidgetId?: string | null;
  onRequestPip?: (toolCallId: string) => void;
  onExitPip?: (toolCallId: string) => void;
}

export function OpenAIAppRenderer({
  serverId,
  toolCallId,
  toolName,
  toolState,
  toolInput: toolInputProp,
  toolOutput: toolOutputProp,
  toolMetadata,
  onSendFollowUp,
  onCallTool,
  onWidgetStateChange,
  pipWidgetId,
  onRequestPip,
  onExitPip,
}: OpenAIAppRendererProps) {
  const iframeRef = useRef<HTMLIFrameElement>(null);
  const themeMode = usePreferencesStore((s) => s.themeMode);
  const [displayMode, setDisplayMode] = useState<DisplayMode>("inline");
  const [maxHeight, setMaxHeight] = useState<number>(600);
  const [contentHeight, setContentHeight] = useState<number>(600);
  const [isReady, setIsReady] = useState(false);
  const [loadError, setLoadError] = useState<string | null>(null);
  const [widgetUrl, setWidgetUrl] = useState<string | null>(null);
  const [isStoringWidget, setIsStoringWidget] = useState(false);
  const [storeError, setStoreError] = useState<string | null>(null);
  const [modalOpen, setModalOpen] = useState(false);
  const [modalParams, setModalParams] = useState<Record<string, any>>({});
  const [modalTitle, setModalTitle] = useState<string>("");
  const previousWidgetStateRef = useRef<string | null>(null);
  const resolvedToolCallId = useMemo(
    () => toolCallId ?? `${toolName || "openai-app"}-${Date.now()}`,
    [toolCallId, toolName],
  );

  // Extract outputTemplate from tool metadata
  const outputTemplate = useMemo(
    () => toolMetadata?.["openai/outputTemplate"],
    [toolMetadata],
  );

  // Extract structuredContent from tool output
  const structuredContent = useMemo(() => {
    if (
      toolOutputProp &&
      typeof toolOutputProp === "object" &&
      toolOutputProp !== null &&
      "structuredContent" in (toolOutputProp as Record<string, unknown>)
    ) {
      return (toolOutputProp as Record<string, unknown>).structuredContent;
    }
    return null;
  }, [toolOutputProp]);

  // Extract toolResponseMetadata from _meta field
  const toolResponseMetadata = useMemo(() => {
    if (
      toolOutputProp &&
      typeof toolOutputProp === "object" &&
      toolOutputProp !== null &&
      "_meta" in toolOutputProp
    ) {
      return (toolOutputProp as Record<string, unknown>)._meta;
    }
    if (
      toolOutputProp &&
      typeof toolOutputProp === "object" &&
      toolOutputProp !== null &&
      "meta" in toolOutputProp
    ) {
      return (toolOutputProp as Record<string, unknown>).meta;
    }
    return null;
  }, [toolOutputProp, structuredContent]);

  const resolvedToolInput = useMemo(
    () => (toolInputProp as Record<string, any>) ?? {},
    [toolInputProp],
  );

  const resolvedToolOutput = useMemo(
    () => structuredContent ?? toolOutputProp ?? null,
    [structuredContent, toolOutputProp],
  );

  // Store widget data and get URL - ONLY once when tool state is output-available
  useEffect(() => {
    let isCancelled = false;

    // Don't store until tool execution is complete
    if (toolState !== "output-available") {
      return;
    }

    // Already have a URL, don't re-store
    if (widgetUrl) {
      return;
    }

    if (!outputTemplate) {
      setWidgetUrl(null);
      setStoreError(null);
      setIsStoringWidget(false);
      return;
    }

    if (!toolName) {
      setWidgetUrl(null);
      setStoreError("Tool name is required");
      setIsStoringWidget(false);
      return;
    }

    const storeWidgetData = async () => {
      setIsStoringWidget(true);
      setStoreError(null);

      try {
        const response = await fetch("/api/mcp/openai/widget/store", {
          method: "POST",
          headers: {
            "Content-Type": "application/json",
          },
          body: JSON.stringify({
            serverId,
            uri: outputTemplate,
            toolInput: resolvedToolInput,
            toolOutput: resolvedToolOutput,
            toolResponseMetadata: toolResponseMetadata, // Extract _meta from tool response
            toolId: resolvedToolCallId,
            toolName: toolName,
            theme: themeMode,
          }),
        });

        if (!response.ok) {
          throw new Error(
            `Failed to store widget data: ${response.statusText}`,
          );
        }

        if (isCancelled) return;

        // Set the widget URL after successful storage
        const url = `/api/mcp/openai/widget/${resolvedToolCallId}`;
        setWidgetUrl(url);
      } catch (err) {
        if (isCancelled) return;
        console.error("Error storing widget data:", err);
        setStoreError(
          err instanceof Error ? err.message : "Failed to prepare widget",
        );
      } finally {
        if (!isCancelled) {
          setIsStoringWidget(false);
        }
      }
    };

    storeWidgetData();

    return () => {
      isCancelled = true;
    };
    // Store once when state becomes output-available and widgetUrl is not yet set
    // eslint-disable-next-line react-hooks/exhaustive-deps
  }, [
    toolState,
    resolvedToolCallId,
    widgetUrl,
    outputTemplate,
    toolName,
    serverId,
    resolvedToolInput,
    resolvedToolOutput,
    toolResponseMetadata,
    themeMode,
  ]);

  const appliedHeight = useMemo(
    () => Math.min(Math.max(contentHeight, 320), maxHeight),
    [contentHeight, maxHeight],
  );

  const iframeHeight = useMemo(() => {
    if (displayMode === "fullscreen") return "100%";
    if (displayMode === "pip") {
      return pipWidgetId === resolvedToolCallId
        ? "400px"
        : `${appliedHeight}px`;
    }
    return `${appliedHeight}px`;
  }, [appliedHeight, displayMode, pipWidgetId, resolvedToolCallId]);

  // Handle messages from iframe
  const handleMessage = useCallback(
    async (event: MessageEvent) => {
      if (
        !iframeRef.current ||
        event.source !== iframeRef.current.contentWindow
      )
        return;

      console.log("[OpenAI App] Received message from iframe:", event.data);

      switch (event.data?.type) {
        case "openai:resize": {
          const rawHeight = Number(event.data.height);
          if (Number.isFinite(rawHeight) && rawHeight > 0) {
            const nextHeight = Math.round(rawHeight);
            setContentHeight((prev) =>
              Math.abs(prev - nextHeight) > 1 ? nextHeight : prev,
            );
          }
          break;
        }

        case "openai:setWidgetState": {
          // Widget state is already persisted by the iframe script
          console.log("[OpenAI App] Widget state updated:", event.data.state);

          if (onWidgetStateChange && event.data.toolId === resolvedToolCallId) {
            const newState = event.data.state;
            const newStateStr =
              newState === null ? null : JSON.stringify(newState);

            if (newStateStr !== previousWidgetStateRef.current) {
              previousWidgetStateRef.current = newStateStr;
              onWidgetStateChange(resolvedToolCallId, newState);
            }
          }
          break;
        }

        case "openai:callTool": {
          if (!onCallTool) {
            console.warn(
              "[OpenAI App] callTool received but handler not available",
            );
            iframeRef.current?.contentWindow?.postMessage(
              {
                type: "openai:callTool:response",
                requestId: event.data.requestId,
                error: "callTool is not supported in this context",
              },
              "*",
            );
            break;
          }

          try {
            const result = await onCallTool(
              event.data.toolName,
              event.data.params || {},
            );
            iframeRef.current?.contentWindow?.postMessage(
              {
                type: "openai:callTool:response",
                requestId: event.data.requestId,
                result,
              },
              "*",
            );
          } catch (err) {
            iframeRef.current?.contentWindow?.postMessage(
              {
                type: "openai:callTool:response",
                requestId: event.data.requestId,
                error: err instanceof Error ? err.message : "Unknown error",
              },
              "*",
            );
          }
          break;
        }

        case "openai:sendFollowup": {
          if (onSendFollowUp && event.data.message) {
            // Handle both string and object formats from OpenAI Apps SDK
            const message =
              typeof event.data.message === "string"
                ? event.data.message
                : event.data.message.prompt ||
                  JSON.stringify(event.data.message);
            console.log("[OpenAI App] Sending followup message:", message);
            onSendFollowUp(message);
          } else {
            console.warn(
              "[OpenAI App] sendFollowup received but handler not available or message missing",
              {
                hasHandler: !!onSendFollowUp,
                message: event.data.message,
              },
            );
          }
          break;
        }

        case "openai:requestDisplayMode": {
          if (event.data.mode) {
            const mode = event.data.mode;
            setDisplayMode(mode);
            if (mode === "pip") {
              onRequestPip?.(resolvedToolCallId);
            } else if (mode === "inline" || mode === "fullscreen") {
              if (pipWidgetId === resolvedToolCallId) {
                onExitPip?.(resolvedToolCallId);
              }
            }
          }
          if (typeof event.data.maxHeight === "number") {
            setMaxHeight(event.data.maxHeight);
          }
          break;
        }

        case "openai:openExternal": {
          if (event.data.href && typeof event.data.href === "string") {
            window.open(event.data.href, "_blank", "noopener,noreferrer");
          }
          break;
        }

        case "openai:requestModal": {
          setModalTitle(event.data.title || "Modal");
          setModalParams(event.data.params || {});
          setModalOpen(true);
          break;
        }
      }
    },
    [
      onCallTool,
      onSendFollowUp,
      onWidgetStateChange,
      resolvedToolCallId,
      pipWidgetId,
      onRequestPip,
      onExitPip,
    ],
  );

  useEffect(() => {
    window.addEventListener("message", handleMessage);
    return () => {
      window.removeEventListener("message", handleMessage);
    };
  }, [handleMessage]);

  useEffect(() => {
    if (displayMode === "pip" && pipWidgetId !== resolvedToolCallId) {
      setDisplayMode("inline");
    }
  }, [displayMode, pipWidgetId, resolvedToolCallId]);

  // Send theme updates to iframe when theme changes
  useEffect(() => {
    if (!isReady || !iframeRef.current?.contentWindow) return;

    console.log("[OpenAI App] Sending theme update to iframe:", themeMode);
    iframeRef.current.contentWindow.postMessage(
      {
        type: "openai:set_globals",
        globals: {
          theme: themeMode,
        },
      },
      "*",
    );
  }, [themeMode, isReady]);

  // Loading state
  if (isStoringWidget) {
    return (
      <div className="border border-border/40 rounded-md bg-muted/30 text-xs text-muted-foreground px-3 py-2">
        Loading OpenAI App widget...
      </div>
    );
  }

  // Error state
  if (storeError) {
    return (
      <div className="border border-destructive/40 bg-destructive/10 text-destructive text-xs rounded-md px-3 py-2">
        Failed to load widget: {storeError}
        {outputTemplate && (
          <>
            {" "}
            (Template <code>{outputTemplate}</code>)
          </>
        )}
      </div>
    );
  }

  // No output template
  if (!outputTemplate) {
    if (toolState !== "output-available") {
      return (
        <div className="border border-border/40 rounded-md bg-muted/30 text-xs text-muted-foreground px-3 py-2">
          Widget UI will appear once the tool finishes executing.
        </div>
      );
    }

    return (
      <div className="border border-border/40 rounded-md bg-muted/30 text-xs text-muted-foreground px-3 py-2">
        Unable to render OpenAI App UI for this tool result.
      </div>
    );
  }

  // No widget URL yet
  if (!widgetUrl) {
    return (
      <div className="border border-border/40 rounded-md bg-muted/30 text-xs text-muted-foreground px-3 py-2">
        Preparing widget URL...
      </div>
    );
  }

  const isPip = displayMode === "pip" && pipWidgetId === resolvedToolCallId;
  const isFullscreen = displayMode === "fullscreen";

  let containerClassName = "mt-3 space-y-2 relative group";

  if (isFullscreen) {
    containerClassName = [
      "fixed",
      "inset-0",
      "z-50",
      "w-full",
      "h-full",
      "bg-background",
      "flex",
      "flex-col",
    ].join(" ");
  } else if (isPip) {
    containerClassName = [
      "fixed",
      "top-4",
      "inset-x-0",
      "z-40",
      "w-full",
      "max-w-4xl",
      "mx-auto",
      "space-y-2",
      "bg-background/95",
      "backdrop-blur",
      "supports-[backdrop-filter]:bg-background/80",
      "shadow-xl",
      "border",
      "border-border/60",
      "rounded-xl",
      "p-3",
    ].join(" ");
  }

  const shouldShowExitButton = isPip || isFullscreen;

  // Render iframe
  return (
    <div className={containerClassName}>
      {shouldShowExitButton && (
        <button
          onClick={() => {
            setDisplayMode("inline");
            onExitPip?.(resolvedToolCallId);
          }}
          className="absolute left-2 top-2 z-10 flex h-6 w-6 items-center justify-center rounded-md bg-background/80 hover:bg-background border border-border/50 text-muted-foreground hover:text-foreground transition-colors cursor-pointer"
          aria-label="Close PiP mode"
          title="Close PiP mode"
        >
          <X className="w-4 h-4" />
        </button>
      )}
      {loadError && (
        <div className="border border-destructive/40 bg-destructive/10 text-destructive text-xs rounded-md px-3 py-2">
          Failed to load widget: {loadError}
        </div>
      )}
      <iframe
        ref={iframeRef}
        src={widgetUrl}
        sandbox="allow-scripts allow-same-origin allow-forms allow-popups allow-popups-to-escape-sandbox"
        title={`OpenAI App Widget: ${toolName || "tool"}`}
        allow="web-share"
        className="w-full border border-border/40 rounded-md bg-background"
        style={{
          minHeight: "320px",
          height: iframeHeight,
          maxHeight: displayMode === "fullscreen" ? "90vh" : undefined,
        }}
        onLoad={() => {
          setIsReady(true);
          setLoadError(null);
        }}
        onError={() => {
          console.error("[OpenAI App] Iframe failed to load");
          setLoadError("Iframe failed to load");
        }}
      />
      {outputTemplate && (
        <div className="text-[11px] text-muted-foreground/70">
          Template: <code>{outputTemplate}</code>
        </div>
      )}

      <Dialog open={modalOpen} onOpenChange={setModalOpen}>
        <DialogContent className="sm:max-w-6xl h-[70vh] flex flex-col">
          <DialogHeader>
            <DialogTitle>{modalTitle}</DialogTitle>
          </DialogHeader>
          <div className="flex-1 w-full h-full min-h-0">
            <iframe
              src={`${widgetUrl}?view_mode=modal&view_params=${encodeURIComponent(
                JSON.stringify(modalParams),
              )}`}
              sandbox="allow-scripts allow-same-origin allow-forms allow-popups allow-popups-to-escape-sandbox"
              title={`OpenAI App Modal: ${modalTitle}`}
              className="w-full h-full border-0 rounded-md bg-background"
            />
          </div>
        </DialogContent>
      </Dialog>
    </div>
  );
}<|MERGE_RESOLUTION|>--- conflicted
+++ resolved
@@ -1,15 +1,12 @@
 import { useRef, useState, useEffect, useCallback, useMemo } from "react";
 import { usePreferencesStore } from "@/stores/preferences/preferences-provider";
-<<<<<<< HEAD
 import {
   Dialog,
   DialogContent,
   DialogHeader,
   DialogTitle,
 } from "@/components/ui/dialog";
-=======
 import { X } from "lucide-react";
->>>>>>> 2b9014fe
 
 type DisplayMode = "inline" | "pip" | "fullscreen";
 
