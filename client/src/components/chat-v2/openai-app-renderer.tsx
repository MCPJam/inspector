--- conflicted
+++ resolved
@@ -223,20 +223,13 @@
     widgetUrl,
     outputTemplate,
     toolName,
-<<<<<<< HEAD
-    resolvedToolInput,
-    resolvedToolOutput,
-    themeMode,
-    serverId,
-    widgetState,
-    widgetStateJson,
-=======
     serverId,
     resolvedToolInput,
     resolvedToolOutput,
     toolResponseMetadata,
     themeMode,
->>>>>>> ef4b63d9
+    widgetState,
+    widgetStateJson,
   ]);
 
   const appliedHeight = useMemo(
