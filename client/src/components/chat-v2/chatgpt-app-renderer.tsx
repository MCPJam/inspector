import { useRef, useState, useEffect, useCallback, useMemo } from "react";

import { usePreferencesStore } from "@/stores/preferences/preferences-provider";
import {
  useUIPlaygroundStore,
  type CspMode,
} from "@/stores/ui-playground-store";
import {
  Dialog,
  DialogContent,
  DialogHeader,
  DialogTitle,
} from "@/components/ui/dialog";
import { X, Loader2, ChevronLeft, ChevronRight } from "lucide-react";
import { useUiLogStore, extractMethod } from "@/stores/ui-log-store";
import { useWidgetDebugStore } from "@/stores/widget-debug-store";
import {
  ChatGPTSandboxedIframe,
  ChatGPTSandboxedIframeHandle,
} from "@/components/ui/chatgpt-sandboxed-iframe";
import { toast } from "sonner";
import { type DisplayMode } from "@/stores/ui-playground-store";

type ToolState =
  | "input-streaming"
  | "input-available"
  | "output-available"
  | "output-error"
  | string;

/**
 * Parse RFC 7235 WWW-Authenticate header for OAuth challenges.
 * Format: Bearer realm="...", error="...", error_description="..."
 */
function parseWwwAuthenticate(
  header: string,
): { realm?: string; error?: string; errorDescription?: string } | null {
  if (!header || typeof header !== "string") return null;

  const result: { realm?: string; error?: string; errorDescription?: string } =
    {};

  // Extract key="value" pairs
  const matches = header.matchAll(/(\w+)="([^"]+)"/g);
  for (const match of matches) {
    const [, key, value] = match;
    if (key === "realm") result.realm = value;
    else if (key === "error") result.error = value;
    else if (key === "error_description") result.errorDescription = value;
  }

  return Object.keys(result).length > 0 ? result : null;
}

/**
 * Handle OAuth challenge from tool response per OpenAI Apps SDK spec.
 * When a tool returns 401, _meta["mcp/www_authenticate"] contains the challenge header.
 */
function handleOAuthChallenge(wwwAuth: string, toolName: string): void {
  const parsed = parseWwwAuthenticate(wwwAuth);

  console.warn(
    `[OAuth Challenge] Tool "${toolName}" requires authentication`,
    parsed
      ? {
        realm: parsed.realm,
        error: parsed.error,
        description: parsed.errorDescription,
      }
      : { raw: wwwAuth },
  );

  if (parsed?.error || parsed?.errorDescription) {
    toast.warning(
      `OAuth Required: ${parsed.errorDescription || parsed.error || "Authentication required"}`,
      {
        description: `Tool "${toolName}" needs authentication. Configure OAuth in server settings.`,
        duration: 8000,
      },
    );
  } else {
    toast.warning(`OAuth Required for "${toolName}"`, {
      description:
        "The tool requires authentication. Configure OAuth in server settings.",
      duration: 8000,
    });
  }
}

interface ChatGPTAppRendererProps {
  serverId: string;
  toolCallId?: string;
  toolName?: string;
  toolState?: ToolState;
  toolInput?: Record<string, any> | null;
  toolOutput?: unknown;
  toolMetadata?: Record<string, any>;
  onSendFollowUp?: (text: string) => void;
  onCallTool?: (
    toolName: string,
    params: Record<string, any>,
    meta?: Record<string, any>,
  ) => Promise<any>;
  onWidgetStateChange?: (toolCallId: string, state: any) => void;
  pipWidgetId?: string | null;
  onRequestPip?: (toolCallId: string) => void;
  onExitPip?: (toolCallId: string) => void;
  /** Controlled display mode - when provided, component uses this instead of internal state */
  displayMode?: DisplayMode;
  /** Callback when display mode changes - required when displayMode is controlled */
  onDisplayModeChange?: (mode: DisplayMode) => void;
  onRequestFullscreen?: (toolCallId: string) => void;
  onExitFullscreen?: (toolCallId: string) => void;
}

// ============================================================================
// Helper Hooks
// ============================================================================

function useResolvedToolData(
  toolCallId: string | undefined,
  toolName: string | undefined,
  toolInputProp: Record<string, any> | null | undefined,
  toolOutputProp: unknown,
  toolMetadata: Record<string, any> | undefined,
) {
  const resolvedToolCallId = useMemo(
    () => toolCallId ?? `${toolName || "chatgpt-app"}-${Date.now()}`,
    [toolCallId, toolName],
  );
  const outputTemplate = useMemo(
    () => toolMetadata?.["openai/outputTemplate"],
    [toolMetadata],
  );

  const structuredContent = useMemo(() => {
    if (
      toolOutputProp &&
      typeof toolOutputProp === "object" &&
      toolOutputProp !== null &&
      "structuredContent" in toolOutputProp
    ) {
      return (toolOutputProp as Record<string, unknown>).structuredContent;
    }
    return null;
  }, [toolOutputProp]);

  const toolResponseMetadata = useMemo(() => {
    if (
      toolOutputProp &&
      typeof toolOutputProp === "object" &&
      toolOutputProp !== null
    ) {
      if ("_meta" in toolOutputProp)
        return (toolOutputProp as Record<string, unknown>)._meta;
      if ("meta" in toolOutputProp)
        return (toolOutputProp as Record<string, unknown>).meta;
    }
    return null;
  }, [toolOutputProp]);

  const resolvedToolInput = useMemo(
    () => (toolInputProp as Record<string, any>) ?? {},
    [toolInputProp],
  );
  const resolvedToolOutput = useMemo(
    () => structuredContent ?? toolOutputProp ?? null,
    [structuredContent, toolOutputProp],
  );

  return {
    resolvedToolCallId,
    outputTemplate,
    toolResponseMetadata,
    resolvedToolInput,
    resolvedToolOutput,
  };
}

/**
 * Compute device type from viewport width, matching ChatGPT's breakpoints.
 * ChatGPT passes this as ?deviceType=desktop in iframe URL.
 */
function getDeviceType(): "mobile" | "tablet" | "desktop" {
  const width = window.innerWidth;
  if (width < 768) return "mobile";
  if (width < 1024) return "tablet";
  return "desktop";
}

/**
 * Coarse user location per SDK spec: { country, region, city }
 * Uses IP-based geolocation (no permission required).
 */
interface UserLocation {
  country: string;
  region: string;
  city: string;
}

// Cache location to avoid repeated API calls
let cachedLocation: UserLocation | null = null;
let locationFetchPromise: Promise<UserLocation | null> | null = null;

// Default values for non-playground contexts (defined outside component to avoid infinite loops)
const DEFAULT_CAPABILITIES = { hover: true, touch: false };
const DEFAULT_SAFE_AREA_INSETS = { top: 0, bottom: 0, left: 0, right: 0 };

/**
 * Fetch coarse location from IP-based geolocation service.
 * Uses ip-api.com (free, no API key required, 45 req/min limit).
 * Results are cached for the session.
 */
async function getUserLocation(): Promise<UserLocation | null> {
  // Return cached result if available
  if (cachedLocation) return cachedLocation;

  // Return existing promise if fetch is in progress
  if (locationFetchPromise) return locationFetchPromise;

  locationFetchPromise = (async () => {
    try {
      // ip-api.com provides free IP geolocation (no API key needed)
      // Fields: country, regionName, city
      const response = await fetch(
        "http://ip-api.com/json/?fields=status,country,regionName,city",
        {
          signal: AbortSignal.timeout(3000), // 3s timeout
        },
      );

      if (!response.ok) return null;

      const data = await response.json();
      if (data.status !== "success") return null;

      cachedLocation = {
        country: data.country || "",
        region: data.regionName || "",
        city: data.city || "",
      };

      return cachedLocation;
    } catch (err) {
      // Silently fail - location is optional per SDK spec
      console.debug("[OpenAI SDK] IP geolocation unavailable:", err);
      return null;
    }
  })();

  return locationFetchPromise;
}

interface WidgetCspData {
  mode: CspMode;
  connectDomains: string[];
  resourceDomains: string[];
  headerString?: string;
  /** Widget's actual openai/widgetCSP declaration (null if not declared) */
  widgetDeclared?: {
    connect_domains?: string[];
    resource_domains?: string[];
  } | null;
}

function useWidgetFetch(
  toolState: ToolState | undefined,
  resolvedToolCallId: string,
  outputTemplate: string | undefined,
  toolName: string | undefined,
  serverId: string,
  resolvedToolInput: Record<string, any>,
  resolvedToolOutput: unknown,
  toolResponseMetadata: unknown,
  themeMode: string,
  locale: string,
  cspMode: CspMode,
  deviceType: string,
  capabilities: { hover: boolean; touch: boolean },
  safeAreaInsets: { top: number; bottom: number; left: number; right: number },
  onCspConfigReceived?: (csp: WidgetCspData) => void,
) {
  const [widgetUrl, setWidgetUrl] = useState<string | null>(null);
  const [widgetClosed, setWidgetClosed] = useState(false);
  const [isStoringWidget, setIsStoringWidget] = useState(false);
  const [storeError, setStoreError] = useState<string | null>(null);
  const [prevCspMode, setPrevCspMode] = useState(cspMode);

  // Reset widget URL when CSP mode changes to trigger reload
  useEffect(() => {
    if (cspMode !== prevCspMode && widgetUrl) {
      setPrevCspMode(cspMode);
      setWidgetUrl(null);
    }
  }, [cspMode, prevCspMode, widgetUrl]);

  useEffect(() => {
    let isCancelled = false;
    if (
      toolState !== "output-available" ||
      widgetUrl ||
      !outputTemplate ||
      !toolName
    ) {
      if (!outputTemplate) {
        setWidgetUrl(null);
        setStoreError(null);
        setIsStoringWidget(false);
      }
      if (!toolName && outputTemplate) {
        setWidgetUrl(null);
        setStoreError("Tool name is required");
        setIsStoringWidget(false);
      }
      return;
    }

    const storeWidgetData = async () => {
      setIsStoringWidget(true);
      setStoreError(null);
      try {
        // Host-controlled values per SDK spec
        const userLocation = await getUserLocation(); // Coarse IP-based location

        const storeResponse = await fetch("/api/mcp/openai/widget/store", {
          method: "POST",
          headers: { "Content-Type": "application/json" },
          body: JSON.stringify({
            serverId,
            uri: outputTemplate,
            toolInput: resolvedToolInput,
            toolOutput: resolvedToolOutput,
            toolResponseMetadata,
            toolId: resolvedToolCallId,
            toolName,
            theme: themeMode,
            locale, // BCP 47 locale from host
            deviceType, // Device type from host (playground setting or computed)
            userLocation, // Coarse location { country, region, city } or null
            cspMode, // CSP enforcement mode
            capabilities, // Device capabilities { hover, touch }
            safeAreaInsets, // Safe area insets { top, bottom, left, right }
          }),
        });
        if (!storeResponse.ok)
          throw new Error(
            `Failed to store widget data: ${storeResponse.statusText}`,
          );
        if (isCancelled) return;

        // Check if widget should close and get CSP config
        const htmlResponse = await fetch(
          `/api/mcp/openai/widget-html/${resolvedToolCallId}`,
        );
        if (htmlResponse.ok) {
          const data = await htmlResponse.json();

          // Update CSP info in widget debug store
          if (data.csp && onCspConfigReceived) {
            onCspConfigReceived({
              mode: data.csp.mode,
              connectDomains: data.csp.connectDomains,
              resourceDomains: data.csp.resourceDomains,
              headerString: data.csp.headerString,
              widgetDeclared: data.csp.widgetDeclared,
            });
          }

          if (data.closeWidget) {
            setWidgetClosed(true);
            setIsStoringWidget(false);
            return;
          }
        }

        // Set the widget URL with CSP mode query param
        // Use /widget-content directly so CSP headers are applied by the browser
        setWidgetUrl(
          `/api/mcp/openai/widget-content/${resolvedToolCallId}?csp_mode=${cspMode}`,
        );
      } catch (err) {
        if (isCancelled) return;
        console.error("Error storing widget data:", err);
        setStoreError(
          err instanceof Error ? err.message : "Failed to prepare widget",
        );
      } finally {
        if (!isCancelled) setIsStoringWidget(false);
      }
    };
    storeWidgetData();
    return () => {
      isCancelled = true;
    };
  }, [
    toolState,
    resolvedToolCallId,
    widgetUrl,
    outputTemplate,
    toolName,
    serverId,
    resolvedToolInput,
    resolvedToolOutput,
    toolResponseMetadata,
    themeMode,
    locale,
    cspMode,
    deviceType,
    capabilities,
    safeAreaInsets,
    onCspConfigReceived,
  ]);

  return { widgetUrl, widgetClosed, isStoringWidget, storeError, setWidgetUrl };
}

// ============================================================================
// Main Component
// ============================================================================

export function ChatGPTAppRenderer({
  serverId,
  toolCallId,
  toolName,
  toolState,
  toolInput: toolInputProp,
  toolOutput: toolOutputProp,
  toolMetadata,
  onSendFollowUp,
  onCallTool,
  onWidgetStateChange,
  pipWidgetId,
  onRequestPip,
  onExitPip,
  displayMode: displayModeProp,
  onDisplayModeChange,
  onRequestFullscreen,
  onExitFullscreen,
}: ChatGPTAppRendererProps) {
  const sandboxRef = useRef<ChatGPTSandboxedIframeHandle>(null);
  const modalSandboxRef = useRef<ChatGPTSandboxedIframeHandle>(null);
  const themeMode = usePreferencesStore((s) => s.themeMode);
  // Get locale from playground store, fallback to navigator.language
  const playgroundLocale = useUIPlaygroundStore((s) => s.globals.locale);
  const locale = playgroundLocale || navigator.language || "en-US";

  const {
    resolvedToolCallId,
    outputTemplate,
    toolResponseMetadata,
    resolvedToolInput,
    resolvedToolOutput,
  } = useResolvedToolData(
    toolCallId,
    toolName,
    toolInputProp,
    toolOutputProp,
    toolMetadata,
  );

  // Display mode: controlled (via props) or uncontrolled (internal state)
  const isControlled = displayModeProp !== undefined;
  const [internalDisplayMode, setInternalDisplayMode] =
    useState<DisplayMode>("inline");
  const displayMode = isControlled ? displayModeProp : internalDisplayMode;
  const setDisplayMode = useCallback(
    (mode: DisplayMode) => {
      if (isControlled) {
        onDisplayModeChange?.(mode);
      } else {
        setInternalDisplayMode(mode);
      }

      // Notify parent about fullscreen state changes regardless of controlled mode
      if (mode === "fullscreen") {
        onRequestFullscreen?.(resolvedToolCallId);
      } else if (displayMode === "fullscreen") {
        onExitFullscreen?.(resolvedToolCallId);
      }
    },
    [
      isControlled,
      onDisplayModeChange,
      resolvedToolCallId,
      onRequestFullscreen,
      onExitFullscreen,
      displayMode,
    ],
  );
  const [maxHeight, setMaxHeight] = useState<number | null>(null);
  const [contentHeight, setContentHeight] = useState<number>(320);
  const [isReady, setIsReady] = useState(false);
  const [loadError, setLoadError] = useState<string | null>(null);
  const [modalOpen, setModalOpen] = useState(false);
  const [modalParams, setModalParams] = useState<Record<string, any>>({});
  const [modalTitle, setModalTitle] = useState<string>("");
  const previousWidgetStateRef = useRef<string | null>(null);
  const [currentWidgetState, setCurrentWidgetState] = useState<unknown>(null);
  const [modalSandboxReady, setModalSandboxReady] = useState(false);
  const lastAppliedHeightRef = useRef<number>(0);

<<<<<<< HEAD


=======
  const {
    resolvedToolCallId,
    outputTemplate,
    toolResponseMetadata,
    resolvedToolInput,
    resolvedToolOutput,
  } = useResolvedToolData(
    toolCallId,
    toolName,
    toolInputProp,
    toolOutputProp,
    toolMetadata,
  );

  // Get CSP mode, device type, capabilities, and safe area from playground store
  // Only apply custom settings when in UI Playground
  // ChatTabV2 and ResultsPanel should always use defaults
  const isPlaygroundActive = useUIPlaygroundStore((s) => s.isPlaygroundActive);
  const playgroundCspMode = useUIPlaygroundStore((s) => s.cspMode);
  const playgroundDeviceType = useUIPlaygroundStore((s) => s.deviceType);
  const playgroundCapabilities = useUIPlaygroundStore((s) => s.capabilities);
  const playgroundSafeAreaInsets = useUIPlaygroundStore(
    (s) => s.safeAreaInsets,
  );
  const cspMode = isPlaygroundActive ? playgroundCspMode : "permissive";
  // Use playground settings when active, otherwise compute from window
  const deviceType = isPlaygroundActive
    ? playgroundDeviceType
    : getDeviceType();
  // Use stable default objects to avoid infinite re-renders in useWidgetFetch
  const capabilities = isPlaygroundActive
    ? playgroundCapabilities
    : DEFAULT_CAPABILITIES;
  const safeAreaInsets = isPlaygroundActive
    ? playgroundSafeAreaInsets
    : DEFAULT_SAFE_AREA_INSETS;
  const setWidgetCsp = useWidgetDebugStore((s) => s.setWidgetCsp);

  // Callback to handle CSP config received from server
  const handleCspConfigReceived = useCallback(
    (csp: WidgetCspData) => {
      setWidgetCsp(resolvedToolCallId, csp);
    },
    [resolvedToolCallId, setWidgetCsp],
  );
>>>>>>> e9b78655

  const isFullscreen = displayMode === "fullscreen";
  const isPip =
    displayMode === "pip" &&
    (isControlled || pipWidgetId === resolvedToolCallId);
  const allowAutoResize = !isFullscreen && !isPip;
  const { widgetUrl, widgetClosed, isStoringWidget, storeError } =
    useWidgetFetch(
      toolState,
      resolvedToolCallId,
      outputTemplate,
      toolName,
      serverId,
      resolvedToolInput,
      resolvedToolOutput,
      toolResponseMetadata,
      themeMode,
      locale,
      cspMode,
      deviceType,
      capabilities,
      safeAreaInsets,
      handleCspConfigReceived,
    );



  const applyMeasuredHeight = useCallback(
    (height: unknown) => {
      const numericHeight = Number(height);
      if (!Number.isFinite(numericHeight) || numericHeight <= 0) return;
      const roundedHeight = Math.round(numericHeight);
      if (roundedHeight === lastAppliedHeightRef.current) return;
      lastAppliedHeightRef.current = roundedHeight;

      setContentHeight((prev) =>
        prev !== roundedHeight ? roundedHeight : prev,
      );

      const shouldApplyImperatively = allowAutoResize;

      if (shouldApplyImperatively) {
        const effectiveHeight =
          typeof maxHeight === "number" && Number.isFinite(maxHeight)
            ? Math.min(roundedHeight, maxHeight)
            : roundedHeight;
        sandboxRef.current?.setHeight?.(effectiveHeight);
      }
    },
    [allowAutoResize, maxHeight],
  );

  const appliedHeight = useMemo(() => {
    const baseHeight = contentHeight > 0 ? contentHeight : 320;
    return typeof maxHeight === "number" && Number.isFinite(maxHeight)
      ? Math.min(baseHeight, maxHeight)
      : baseHeight;
  }, [contentHeight, maxHeight]);

  const iframeHeight = useMemo(() => {
    if (isFullscreen) return "100%";
    if (displayMode === "pip") return isPip ? "400px" : `${appliedHeight}px`;
    return `${appliedHeight}px`;
  }, [appliedHeight, displayMode, isFullscreen, isPip]);

  const modalWidgetUrl = useMemo(() => {
    if (!widgetUrl || !modalOpen) return null;
    const url = new URL(widgetUrl, window.location.origin);
    url.searchParams.set("view_mode", "modal");
    url.searchParams.set("view_params", JSON.stringify(modalParams));
    return url.toString();
  }, [widgetUrl, modalOpen, modalParams]);

  const addUiLog = useUiLogStore((s) => s.addLog);
  const setWidgetDebugInfo = useWidgetDebugStore((s) => s.setWidgetDebugInfo);
  const setWidgetState = useWidgetDebugStore((s) => s.setWidgetState);
  const setWidgetGlobals = useWidgetDebugStore((s) => s.setWidgetGlobals);
  const addCspViolation = useWidgetDebugStore((s) => s.addCspViolation);

  useEffect(() => {
    if (!toolName) return;
    setWidgetDebugInfo(resolvedToolCallId, {
      toolName,
      protocol: "openai-apps",
      widgetState: null,
      globals: {
        theme: themeMode,
        displayMode,
        maxHeight: maxHeight ?? undefined,
        locale,
        safeArea: { insets: safeAreaInsets },
        userAgent: {
          device: { type: deviceType },
          capabilities,
        },
      },
    });
  }, [
    resolvedToolCallId,
    toolName,
    setWidgetDebugInfo,
    themeMode,
    displayMode,
    maxHeight,
    locale,
    deviceType,
    capabilities,
    safeAreaInsets,
  ]);

  useEffect(() => {
    setWidgetGlobals(resolvedToolCallId, {
      theme: themeMode,
      displayMode,
      maxHeight: maxHeight ?? undefined,
    });
  }, [resolvedToolCallId, themeMode, displayMode, maxHeight, setWidgetGlobals]);

  useEffect(() => {
    lastAppliedHeightRef.current = 0;
    if (!widgetUrl) return;
    setContentHeight(320);
    if (displayMode === "inline") {
      const baseHeight =
        typeof maxHeight === "number" && Number.isFinite(maxHeight)
          ? Math.min(320, maxHeight)
          : 320;
      sandboxRef.current?.setHeight?.(baseHeight);
    }
  }, [widgetUrl, maxHeight]);

  // When returning to inline, ask the widget to re-measure so backend-driven
  // resize logic publishes the fresh height.
  useEffect(() => {
    if (!widgetUrl || displayMode !== "inline" || !isReady) return;
    sandboxRef.current?.postMessage({ type: "openai:requestResize" });
  }, [widgetUrl, displayMode, isReady]);

  // When returning from pip/fullscreen to inline, push the latest measured
  // height back into the iframe so it reflects current content.
  useEffect(() => {
    if (displayMode !== "inline") return;
    if (!Number.isFinite(appliedHeight) || appliedHeight <= 0) return;
    lastAppliedHeightRef.current = Math.round(appliedHeight);
    sandboxRef.current?.setHeight?.(appliedHeight);
  }, [appliedHeight, displayMode]);

  const postToWidget = useCallback(
    (data: unknown, targetModal?: boolean) => {
      addUiLog({
        widgetId: resolvedToolCallId,
        serverId,
        direction: "host-to-ui",
        protocol: "openai-apps",
        method: extractMethod(data, "openai-apps"),
        message: data,
      });
      if (targetModal) {
        // Only send to modal if it's ready
        if (modalSandboxReady) {
          modalSandboxRef.current?.postMessage(data);
        }
      } else {
        sandboxRef.current?.postMessage(data);
      }
    },
    [addUiLog, resolvedToolCallId, serverId, modalSandboxReady],
  );

  const handleSandboxMessage = useCallback(
    async (event: MessageEvent) => {
      if (event.data?.type)
        addUiLog({
          widgetId: resolvedToolCallId,
          serverId,
          direction: "ui-to-host",
          protocol: "openai-apps",
          method: extractMethod(event.data, "openai-apps"),
          message: event.data,
        });

      switch (event.data?.type) {
        case "openai:resize": {
          applyMeasuredHeight(event.data.height);
          break;
        }
        case "openai:setWidgetState": {
          if (event.data.toolId === resolvedToolCallId) {
            const newState = event.data.state;
            const newStateStr =
              newState === null ? null : JSON.stringify(newState);
            if (newStateStr !== previousWidgetStateRef.current) {
              previousWidgetStateRef.current = newStateStr;
              setCurrentWidgetState(newState);
              setWidgetState(resolvedToolCallId, newState);
              onWidgetStateChange?.(resolvedToolCallId, newState);
            }
            // Push to modal if open and ready
            if (modalOpen && modalSandboxReady) {
              modalSandboxRef.current?.postMessage({
                type: "openai:pushWidgetState",
                toolId: resolvedToolCallId,
                state: newState,
              });
            }
          }
          break;
        }
        case "openai:callTool": {
          const callId = event.data.callId;
          const calledToolName = event.data.toolName;
          if (!onCallTool) {
            postToWidget({
              type: "openai:callTool:response",
              callId,
              error: "callTool is not supported in this context",
            });
            break;
          }
          try {
            const result = await onCallTool(
              calledToolName,
              event.data.args || event.data.params || {},
              event.data._meta || {},
            );

            // Check for OAuth challenge per OpenAI Apps SDK spec
            // When a tool returns 401, _meta["mcp/www_authenticate"] contains the RFC 7235 challenge
            const resultMeta = result?._meta || result?.meta;
            const wwwAuth = resultMeta?.["mcp/www_authenticate"];
            if (wwwAuth && typeof wwwAuth === "string") {
              handleOAuthChallenge(wwwAuth, calledToolName);
            }

            // Send full result to widget - let the widget handle the result structure
            const responseError = result?.isError
              ? result?.content?.[0]?.text || "Tool returned an error"
              : undefined;
            postToWidget({
              type: "openai:callTool:response",
              callId,
              result,
              error: responseError,
            });
          } catch (err) {
            postToWidget({
              type: "openai:callTool:response",
              callId,
              error: err instanceof Error ? err.message : "Unknown error",
            });
          }
          break;
        }
        case "openai:sendFollowup": {
          if (onSendFollowUp && event.data.message) {
            const message =
              typeof event.data.message === "string"
                ? event.data.message
                : event.data.message.prompt ||
                JSON.stringify(event.data.message);
            onSendFollowUp(message);
          }
          break;
        }
        case "openai:requestDisplayMode": {
          const requestedMode = event.data.mode || "inline";
          const isMobile = window.innerWidth < 768;
          const actualMode =
            isMobile && requestedMode === "pip" ? "fullscreen" : requestedMode;
          setDisplayMode(actualMode);
          if (actualMode === "pip") onRequestPip?.(resolvedToolCallId);
          else if (
            (actualMode === "inline" || actualMode === "fullscreen") &&
            pipWidgetId === resolvedToolCallId
          )
            onExitPip?.(resolvedToolCallId);
          if (typeof event.data.maxHeight === "number")
            setMaxHeight(event.data.maxHeight);
          else if (event.data.maxHeight == null) setMaxHeight(null);
          postToWidget({
            type: "openai:set_globals",
            globals: { displayMode: actualMode },
          });
          break;
        }
        case "openai:requestClose": {
          setDisplayMode("inline");
          if (pipWidgetId === resolvedToolCallId)
            onExitPip?.(resolvedToolCallId);
          break;
        }
        case "openai:csp-violation": {
          const {
            directive,
            blockedUri,
            sourceFile,
            lineNumber,
            columnNumber,
            effectiveDirective,
            timestamp,
          } = event.data;

          // Add violation to widget debug store for display in CSP panel
          addCspViolation(resolvedToolCallId, {
            directive,
            effectiveDirective,
            blockedUri,
            sourceFile,
            lineNumber,
            columnNumber,
            timestamp: timestamp || Date.now(),
          });

          // Also log to console for developers
          console.warn(
            `[CSP Violation] ${directive}: Blocked ${blockedUri}`,
            sourceFile ? `at ${sourceFile}:${lineNumber}:${columnNumber}` : "",
          );
          break;
        }
        case "openai:openExternal": {
          if (event.data.href && typeof event.data.href === "string") {
            const href = event.data.href;
            if (
              href.startsWith("http://localhost") ||
              href.startsWith("http://127.0.0.1")
            )
              break;
            window.open(href, "_blank", "noopener,noreferrer");
          }
          break;
        }
        case "openai:requestModal": {
          setModalTitle(event.data.title || "Modal");
          setModalParams(event.data.params || {});
          setModalOpen(true);
          break;
        }
      }
    },
    [
      onCallTool,
      onSendFollowUp,
      onWidgetStateChange,
      resolvedToolCallId,
      pipWidgetId,
      modalOpen,
      modalSandboxReady,
      onRequestPip,
      onExitPip,
      addUiLog,
      postToWidget,
      serverId,
      setWidgetState,
      applyMeasuredHeight,
      addCspViolation,
    ],
  );

  const handleModalSandboxMessage = useCallback(
    (event: MessageEvent) => {
      if (event.data?.type) {
        addUiLog({
          widgetId: resolvedToolCallId,
          serverId,
          direction: "ui-to-host",
          protocol: "openai-apps",
          method: extractMethod(event.data, "openai-apps"),
          message: event.data,
        });
      }

      if (
        event.data?.type === "openai:setWidgetState" &&
        event.data.toolId === resolvedToolCallId
      ) {
        const newState = event.data.state;
        const newStateStr = newState === null ? null : JSON.stringify(newState);
        if (newStateStr !== previousWidgetStateRef.current) {
          previousWidgetStateRef.current = newStateStr;
          setCurrentWidgetState(newState);
          setWidgetState(resolvedToolCallId, newState);
          onWidgetStateChange?.(resolvedToolCallId, newState);
        }
        // Push to inline widget
        sandboxRef.current?.postMessage({
          type: "openai:pushWidgetState",
          toolId: resolvedToolCallId,
          state: newState,
        });
      }
    },
    [
      addUiLog,
      resolvedToolCallId,
      serverId,
      setWidgetState,
      onWidgetStateChange,
    ],
  );

  const handleModalReady = useCallback(() => {
    setModalSandboxReady(true);
    // Push current widget state to modal on ready
    if (currentWidgetState !== null) {
      modalSandboxRef.current?.postMessage({
        type: "openai:pushWidgetState",
        toolId: resolvedToolCallId,
        state: currentWidgetState,
      });
    }
    // Push current globals
    modalSandboxRef.current?.postMessage({
      type: "openai:set_globals",
      globals: {
        theme: themeMode,
        displayMode: "inline",
        maxHeight: null,
        locale,
        safeArea: { insets: safeAreaInsets },
        userAgent: {
          device: { type: deviceType },
          capabilities,
        },
      },
    });
  }, [
    currentWidgetState,
    resolvedToolCallId,
    themeMode,
    locale,
    deviceType,
    capabilities,
    safeAreaInsets,
  ]);

  // Reset modal sandbox state when modal closes
  useEffect(() => {
    if (!modalOpen) {
      setModalSandboxReady(false);
    }
  }, [modalOpen]);

  // Reset pip mode if pipWidgetId doesn't match (but not when controlled externally)
  useEffect(() => {
    if (
      !isControlled &&
      displayMode === "pip" &&
      pipWidgetId !== resolvedToolCallId
    )
      setDisplayMode("inline");
  }, [
    displayMode,
    pipWidgetId,
    resolvedToolCallId,
    isControlled,
    setDisplayMode,
  ]);

  useEffect(() => {
    if (!isReady) return;
    const globals: Record<string, unknown> = {
      theme: themeMode,
      displayMode,
      locale,
      safeArea: { insets: safeAreaInsets },
      userAgent: {
        device: { type: deviceType },
        capabilities,
      },
    };
    if (typeof maxHeight === "number" && Number.isFinite(maxHeight))
      globals.maxHeight = maxHeight;
    postToWidget({ type: "openai:set_globals", globals });
    if (modalOpen) postToWidget({ type: "openai:set_globals", globals }, true);
  }, [
    themeMode,
    maxHeight,
    displayMode,
    locale,
    deviceType,
    capabilities,
    safeAreaInsets,
    isReady,
    modalOpen,
    postToWidget,
  ]);

  const invokingText = toolMetadata?.["openai/toolInvocation/invoking"] as
    | string
    | undefined;
  const invokedText = toolMetadata?.["openai/toolInvocation/invoked"] as
    | string
    | undefined;

  // Loading/error states
  if (toolState === "input-streaming" || toolState === "input-available") {
    return (
      <div className="border border-border/40 rounded-md bg-muted/30 text-xs text-muted-foreground px-3 py-2 flex items-center gap-2">
        <Loader2 className="h-3 w-3 animate-spin" />
        {invokingText || "Executing tool..."}
      </div>
    );
  }
  if (isStoringWidget)
    return (
      <div className="border border-border/40 rounded-md bg-muted/30 text-xs text-muted-foreground px-3 py-2 flex items-center gap-2">
        <Loader2 className="h-3 w-3 animate-spin" />
        Loading ChatGPT App widget...
      </div>
    );
  if (storeError)
    return (
      <div className="border border-destructive/40 bg-destructive/10 text-destructive text-xs rounded-md px-3 py-2">
        Failed to load widget: {storeError}
        {outputTemplate && (
          <>
            {" "}
            (Template <code>{outputTemplate}</code>)
          </>
        )}
      </div>
    );
  if (widgetClosed)
    return (
      <div className="border border-border/40 rounded-md bg-muted/30 text-xs text-muted-foreground px-3 py-2">
        {invokedText || "Tool completed successfully."}
      </div>
    );
  if (!outputTemplate) {
    if (toolState !== "output-available")
      return (
        <div className="border border-border/40 rounded-md bg-muted/30 text-xs text-muted-foreground px-3 py-2">
          Widget UI will appear once the tool finishes executing.
        </div>
      );
    return (
      <div className="border border-border/40 rounded-md bg-muted/30 text-xs text-muted-foreground px-3 py-2">
        Unable to render ChatGPT App UI for this tool result.
      </div>
    );
  }
  if (!widgetUrl)
    return (
      <div className="border border-border/40 rounded-md bg-muted/30 text-xs text-muted-foreground px-3 py-2 flex items-center gap-2">
        <Loader2 className="h-3 w-3 animate-spin" />
        Preparing widget...
      </div>
    );

  // When controlled, pip is determined by displayMode prop; otherwise check pipWidgetId
  const containerClassName = isFullscreen
    ? "fixed inset-0 z-50 w-full h-full bg-background flex flex-col"
    : isPip
      ? "fixed top-4 inset-x-0 z-40 w-full max-w-4xl mx-auto space-y-2 bg-background/95 backdrop-blur supports-[backdrop-filter]:bg-background/80 shadow-xl border border-border/60 rounded-xl p-3"
      : "mt-3 space-y-2 relative group";

  return (
    <div className={containerClassName}>
      {/* Fullscreen Header */}
      {isFullscreen && (
        <div className="flex items-center justify-between px-4 h-14 border-b border-border/40 bg-background/95 backdrop-blur z-50 shrink-0">
          <div className="flex items-center gap-2">
            <button
              disabled
              className="p-2 rounded-lg hover:bg-muted text-muted-foreground/50 cursor-not-allowed transition-colors"
              aria-label="Go back"
            >
              <ChevronLeft className="w-5 h-5" />
            </button>
            <button
              disabled
              className="p-2 rounded-lg hover:bg-muted text-muted-foreground/50 cursor-not-allowed transition-colors"
              aria-label="Go forward"
            >
              <ChevronRight className="w-5 h-5" />
            </button>
          </div>

          <div className="font-medium text-sm text-muted-foreground">
            {toolName || "ChatGPT App"}
          </div>

          <button
            onClick={() => {
              setDisplayMode("inline");
              // Also ensure we exit PiP if that was the origin, though fullscreen usually overrides it
              if (pipWidgetId === resolvedToolCallId) {
                onExitPip?.(resolvedToolCallId);
              }
            }}
            className="p-2 rounded-lg hover:bg-muted text-muted-foreground hover:text-foreground transition-colors"
            aria-label="Exit fullscreen"
          >
            <X className="w-5 h-5" />
          </button>
        </div>
      )}

      {/* PiP Close Button - only show in PiP mode, Fullscreen has its own header */}
      {isPip && (
        <button
          onClick={() => {
            setDisplayMode("inline");
            onExitPip?.(resolvedToolCallId);
          }}
          className="absolute left-2 top-2 z-10 flex h-6 w-6 items-center justify-center rounded-md bg-background/80 hover:bg-background border border-border/50 text-muted-foreground hover:text-foreground transition-colors cursor-pointer"
          aria-label="Close PiP mode"
          title="Close PiP mode"
        >
          <X className="w-4 h-4" />
        </button>
      )}
      {loadError && (
        <div className="border border-destructive/40 bg-destructive/10 text-destructive text-xs rounded-md px-3 py-2">
          Failed to load widget: {loadError}
        </div>
      )}
      <ChatGPTSandboxedIframe
        ref={sandboxRef}
        url={widgetUrl}
        allowAutoResize={allowAutoResize}
        onMessage={handleSandboxMessage}
        onReady={() => {
          setIsReady(true);
          setLoadError(null);
        }}
        title={`ChatGPT App Widget: ${toolName || "tool"}`}
        className={`w-full border border-border/40 bg-background overflow-hidden ${isFullscreen ? "flex-1 border-0 rounded-none" : "rounded-md"
          }`}
        style={{
          height: iframeHeight,
          // Remove max-height in fullscreen to allow flex-1 to control size
          maxHeight:
            displayMode === "pip"
              ? "90vh"
              : undefined,
        }}
      />
      {outputTemplate && (
        <div className="text-[11px] text-muted-foreground/70">
          Template: <code>{outputTemplate}</code>
        </div>
      )}

      <Dialog open={modalOpen} onOpenChange={setModalOpen}>
        <DialogContent className="sm:max-w-6xl h-[70vh] flex flex-col">
          <DialogHeader>
            <DialogTitle>{modalTitle}</DialogTitle>
          </DialogHeader>
          <div className="flex-1 w-full h-full min-h-0">
            {modalWidgetUrl && (
              <ChatGPTSandboxedIframe
                ref={modalSandboxRef}
                url={modalWidgetUrl}
                onMessage={handleModalSandboxMessage}
                onReady={handleModalReady}
                title={`ChatGPT App Modal: ${modalTitle}`}
                className="w-full h-full border-0 rounded-md bg-background overflow-hidden"
              />
            )}
          </div>
        </DialogContent>
      </Dialog>
    </div>
  );
}
<|MERGE_RESOLUTION|>--- conflicted
+++ resolved
@@ -499,24 +499,6 @@
   const [modalSandboxReady, setModalSandboxReady] = useState(false);
   const lastAppliedHeightRef = useRef<number>(0);
 
-<<<<<<< HEAD
-
-
-=======
-  const {
-    resolvedToolCallId,
-    outputTemplate,
-    toolResponseMetadata,
-    resolvedToolInput,
-    resolvedToolOutput,
-  } = useResolvedToolData(
-    toolCallId,
-    toolName,
-    toolInputProp,
-    toolOutputProp,
-    toolMetadata,
-  );
-
   // Get CSP mode, device type, capabilities, and safe area from playground store
   // Only apply custom settings when in UI Playground
   // ChatTabV2 and ResultsPanel should always use defaults
@@ -548,7 +530,6 @@
     },
     [resolvedToolCallId, setWidgetCsp],
   );
->>>>>>> e9b78655
 
   const isFullscreen = displayMode === "fullscreen";
   const isPip =
