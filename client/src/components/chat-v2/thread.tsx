--- conflicted
+++ resolved
@@ -72,11 +72,7 @@
   };
 
   return (
-<<<<<<< HEAD
-    <div className="pb-4">
-=======
     <div className="flex-1 min-h-0 pb-4">
->>>>>>> e5b1f386
       <div className="max-w-4xl mx-auto px-4 pt-8 pb-16 space-y-8">
         {messages.map((message, idx) => (
           <MessageView
