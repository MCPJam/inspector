import { ModelDefinition } from "@/shared/types";
import { UIMessage } from "@ai-sdk/react";
import {
  UIActionResult,
  UIResourceRenderer,
  basicComponentLibrary,
  remoteButtonDefinition,
  remoteCardDefinition,
  remoteImageDefinition,
  remoteStackDefinition,
  remoteTextDefinition,
} from "@mcp-ui/client";
import { UITools, ToolUIPart, DynamicToolUIPart } from "ai";
import { useState } from "react";
import {
  ChevronDown,
  MessageCircle,
  LayoutDashboard,
  PictureInPicture2,
  Maximize2,
  Database,
  Box,
  Shield,
} from "lucide-react";
import { type DisplayMode } from "@/stores/ui-playground-store";
import { usePreferencesStore } from "@/stores/preferences/preferences-provider";
import { ChatGPTAppRenderer } from "./chatgpt-app-renderer";
import { MCPAppsRenderer } from "./mcp-apps-renderer";
import { CspDebugPanel } from "./csp-debug-panel";
import {
  callTool,
  getToolServerId,
  ToolServerMap,
} from "@/lib/apis/mcp-tools-api";
import { MemoizedMarkdown } from "./memomized-markdown";
import { getProviderLogoFromModel } from "./chat-helpers";
import {
  detectUIType,
  getUIResourceUri,
  UIType,
} from "@/lib/mcp-ui/mcp-apps-utils";
import { useWidgetDebugStore } from "@/stores/widget-debug-store";
import {
  Tooltip,
  TooltipContent,
  TooltipTrigger,
} from "@/components/ui/tooltip";
import { Badge } from "@/components/ui/badge";
import { EmbeddedResource } from "@modelcontextprotocol/sdk/types.js";
import {
  AnyPart,
  ToolState,
  extractUIResource,
  getDataLabel,
  getToolInfo,
  getToolNameFromType,
  getToolStateMeta,
  groupAssistantPartsIntoSteps,
  isDataPart,
  isDynamicTool,
  isToolPart,
  safeStringify,
  type McpResource,
} from "./thread-helpers";
import { UserMessageBubble } from "./user-message-bubble";

interface ThreadProps {
  messages: UIMessage[];
  sendFollowUpMessage: (text: string) => void;
  model: ModelDefinition;
  isLoading: boolean;
  toolsMetadata: Record<string, Record<string, any>>;
  toolServerMap: ToolServerMap;
  onWidgetStateChange?: (toolCallId: string, state: any) => void;
  /** Controlled display mode for widgets (inline/pip/fullscreen) */
  displayMode?: DisplayMode;
  /** Callback when display mode changes */
  onDisplayModeChange?: (mode: DisplayMode) => void;
  onFullscreenChange?: (isFullscreen: boolean) => void;
}

export function Thread({
  messages,
  sendFollowUpMessage,
  model,
  isLoading,
  toolsMetadata,
  toolServerMap,
  onWidgetStateChange,
  displayMode,
  onDisplayModeChange,
  onFullscreenChange,
}: ThreadProps) {
  const [pipWidgetId, setPipWidgetId] = useState<string | null>(null);
  const [fullscreenWidgetId, setFullscreenWidgetId] = useState<string | null>(
    null,
  );

  const handleRequestPip = (toolCallId: string) => {
    setPipWidgetId(toolCallId);
  };

  const handleExitPip = (toolCallId: string) => {
    if (pipWidgetId === toolCallId) {
      setPipWidgetId(null);
    }
  };

  const handleRequestFullscreen = (toolCallId: string) => {
    setFullscreenWidgetId(toolCallId);
    onFullscreenChange?.(true);
  };

  const handleExitFullscreen = (toolCallId: string) => {
    if (fullscreenWidgetId === toolCallId) {
      setFullscreenWidgetId(null);
      onFullscreenChange?.(false);
    }
  };

  return (
    <div className="flex-1 min-h-0 pb-4">
      <div className="max-w-4xl mx-auto px-4 pt-8 pb-16 space-y-8">
        {messages.map((message, idx) => (
          <MessageView
            key={idx}
            message={message}
            model={model}
            onSendFollowUp={sendFollowUpMessage}
            toolsMetadata={toolsMetadata}
            toolServerMap={toolServerMap}
            onWidgetStateChange={onWidgetStateChange}
            pipWidgetId={pipWidgetId}
            onRequestPip={handleRequestPip}
            onExitPip={handleExitPip}
            onRequestFullscreen={handleRequestFullscreen}
            onExitFullscreen={handleExitFullscreen}
            displayMode={displayMode}
            onDisplayModeChange={onDisplayModeChange}
          />
        ))}
        {isLoading && <ThinkingIndicator model={model} />}
      </div>
    </div>
  );
}

function MessageView({
  message,
  model,
  onSendFollowUp,
  toolsMetadata,
  toolServerMap,
  onWidgetStateChange,
  pipWidgetId,
  onRequestPip,
  onExitPip,
  onRequestFullscreen,
  onExitFullscreen,
  displayMode,
  onDisplayModeChange,
}: {
  message: UIMessage;
  model: ModelDefinition;
  onSendFollowUp: (text: string) => void;
  toolsMetadata: Record<string, Record<string, any>>;
  toolServerMap: ToolServerMap;
  onWidgetStateChange?: (toolCallId: string, state: any) => void;
  pipWidgetId: string | null;
  onRequestPip: (toolCallId: string) => void;
  onExitPip: (toolCallId: string) => void;
  onRequestFullscreen: (toolCallId: string) => void;
  onExitFullscreen: (toolCallId: string) => void;
  displayMode?: DisplayMode;
  onDisplayModeChange?: (mode: DisplayMode) => void;
}) {
  const themeMode = usePreferencesStore((s) => s.themeMode);
  const logoSrc = getProviderLogoFromModel(model, themeMode);
  // Hide widget-state messages from UI (they're sent to model but not displayed)
  if (message.id?.startsWith("widget-state-")) return null;
  const role = message.role;
  if (role !== "user" && role !== "assistant") return null;

  if (role === "user") {
    return (
      <UserMessageBubble>
        {message.parts?.map((part, i) => (
          <PartSwitch
            key={i}
            part={part}
            role={role}
            onSendFollowUp={onSendFollowUp}
            toolsMetadata={toolsMetadata}
            toolServerMap={toolServerMap}
            onWidgetStateChange={onWidgetStateChange}
            pipWidgetId={pipWidgetId}
            onRequestPip={onRequestPip}
            onExitPip={onExitPip}
            onRequestFullscreen={onRequestFullscreen}
            onExitFullscreen={onExitFullscreen}
            displayMode={displayMode}
            onDisplayModeChange={onDisplayModeChange}
          />
        ))}
      </UserMessageBubble>
    );
  }

  const steps = groupAssistantPartsIntoSteps(message.parts ?? []);
  return (
    <article className="flex gap-4 w-full">
      <div className="mt-1 flex h-8 w-8 shrink-0 items-center justify-center rounded-full border border-border/40 bg-muted/40">
        {logoSrc ? (
          <img
            src={logoSrc}
            alt={`${model.id} logo`}
            className="h-4 w-4 object-contain"
          />
        ) : (
          <MessageCircle className="h-4 w-4 text-muted-foreground" />
        )}
      </div>

      <div className="flex-1 min-w-0 space-y-6 text-sm leading-6">
        {steps.map((stepParts, sIdx) => (
          <div key={sIdx} className="space-y-3">
            {stepParts.map((part, pIdx) => (
              <PartSwitch
                key={`${sIdx}-${pIdx}`}
                part={part}
                role={role}
                onSendFollowUp={onSendFollowUp}
                toolsMetadata={toolsMetadata}
                toolServerMap={toolServerMap}
                onWidgetStateChange={onWidgetStateChange}
                pipWidgetId={pipWidgetId}
                onRequestPip={onRequestPip}
                onExitPip={onExitPip}
                onRequestFullscreen={onRequestFullscreen}
                onExitFullscreen={onExitFullscreen}
                displayMode={displayMode}
                onDisplayModeChange={onDisplayModeChange}
              />
            ))}
          </div>
        ))}
      </div>
    </article>
  );
}

function PartSwitch({
  part,
  role,
  onSendFollowUp,
  toolsMetadata,
  toolServerMap,
  onWidgetStateChange,
  pipWidgetId,
  onRequestPip,
  onExitPip,
  onRequestFullscreen,
  onExitFullscreen,
  displayMode,
  onDisplayModeChange,
}: {
  part: AnyPart;
  role: UIMessage["role"];
  onSendFollowUp: (text: string) => void;
  toolsMetadata: Record<string, Record<string, any>>;
  toolServerMap: ToolServerMap;
  onWidgetStateChange?: (toolCallId: string, state: any) => void;
  pipWidgetId: string | null;
  onRequestPip: (toolCallId: string) => void;
  onExitPip: (toolCallId: string) => void;
  onRequestFullscreen: (toolCallId: string) => void;
  onExitFullscreen: (toolCallId: string) => void;
  displayMode?: DisplayMode;
  onDisplayModeChange?: (mode: DisplayMode) => void;
}) {
  if (isToolPart(part) || isDynamicTool(part)) {
    const toolPart = part as ToolUIPart<UITools> | DynamicToolUIPart;
    const toolInfo = getToolInfo(toolPart);
    const partToolMeta = toolsMetadata[toolInfo.toolName];
    const uiType = detectUIType(partToolMeta, toolInfo.rawOutput);
    const uiResourceUri = getUIResourceUri(uiType, partToolMeta);
    const uiResource =
      uiType === UIType.MCP_UI ? extractUIResource(toolInfo.rawOutput) : null;
    const serverId = getToolServerId(toolInfo.toolName, toolServerMap);

    if (uiResource) {
      return (
        <>
          <ToolPart part={toolPart} />
          <MCPUIResourcePart
            resource={uiResource.resource}
            onSendFollowUp={onSendFollowUp}
          />
        </>
      );
    }

    if (uiType === UIType.MCP_APPS) {
      if (!serverId || !uiResourceUri || !toolInfo.toolCallId) {
        return (
          <>
            <ToolPart part={toolPart} />
            <div className="border border-destructive/40 bg-destructive/10 text-destructive text-xs rounded-md px-3 py-2">
              Failed to load server id or resource uri for MCP App.
            </div>
          </>
        );
      }

      return (
        <>
          <ToolPart part={toolPart} />
          <MCPAppsRenderer
            serverId={serverId}
            toolCallId={toolInfo.toolCallId}
            toolName={toolInfo.toolName}
            toolState={toolInfo.toolState}
            toolInput={toolInfo.input}
            toolOutput={toolInfo.output}
            resourceUri={uiResourceUri}
            toolMetadata={partToolMeta}
            onSendFollowUp={onSendFollowUp}
            onCallTool={(toolName, params) =>
              callTool(serverId, toolName, params)
            }
            onWidgetStateChange={onWidgetStateChange}
            pipWidgetId={pipWidgetId}
            onRequestPip={onRequestPip}
            onExitPip={onExitPip}
          />
        </>
      );
    }

    if (uiType === UIType.OPENAI_SDK) {
      if (toolInfo.toolState !== "output-available") {
        return (
          <>
            <ToolPart part={toolPart} />
            <div className="border border-border/40 rounded-md bg-muted/30 text-xs text-muted-foreground px-3 py-2">
              Waiting for tool to finish executing...
            </div>
          </>
        );
      }

      if (!serverId) {
        return (
          <>
            <ToolPart part={toolPart} />
            <div className="border border-destructive/40 bg-destructive/10 text-destructive text-xs rounded-md px-3 py-2">
              Failed to load tool server id.
            </div>
          </>
        );
      }

      return (
        <>
          <ToolPart
            part={toolPart}
            displayMode={displayMode}
            onDisplayModeChange={onDisplayModeChange}
          />
          <ChatGPTAppRenderer
            serverId={serverId}
            toolCallId={toolInfo.toolCallId}
            toolName={toolInfo.toolName}
            toolState={toolInfo.toolState}
            toolInput={toolInfo.input ?? null}
            toolOutput={toolInfo.output ?? null}
            toolMetadata={toolsMetadata[toolInfo.toolName] ?? undefined}
            onSendFollowUp={onSendFollowUp}
            onCallTool={(toolName, params) =>
              callTool(serverId, toolName, params)
            }
            onWidgetStateChange={onWidgetStateChange}
            pipWidgetId={pipWidgetId}
            onRequestPip={onRequestPip}
            onExitPip={onExitPip}
            onRequestFullscreen={onRequestFullscreen}
            onExitFullscreen={onExitFullscreen}
            displayMode={displayMode}
            onDisplayModeChange={onDisplayModeChange}
          />
        </>
      );
    }

    return <ToolPart part={toolPart} />;
  }

  if (isDataPart(part)) {
    return (
      <JsonPart label={getDataLabel(part.type)} value={(part as any).data} />
    );
  }

  switch (part.type) {
    case "text":
      return <TextPart text={part.text} role={role} />;
    case "reasoning":
      return <ReasoningPart text={part.text} state={part.state} />;
    case "file":
      return <FilePart part={part} />;
    case "source-url":
      return <SourceUrlPart part={part} />;
    case "source-document":
      return <SourceDocumentPart part={part} />;
    case "step-start":
      return null; // do not display step-start
    default:
      return <JsonPart label="Unknown part" value={part} />;
  }
}

function TextPart({ text, role }: { text: string; role: UIMessage["role"] }) {
  const textColorClass =
    role === "user" ? "text-foreground" : "text-foreground";
  return (
    <MemoizedMarkdown
      content={text}
      className={`max-w-full break-words overflow-auto ${textColorClass}`}
    />
  );
}

function ToolPart({
  part,
  displayMode,
  onDisplayModeChange,
}: {
  part: ToolUIPart<UITools> | DynamicToolUIPart;
  displayMode?: DisplayMode;
  onDisplayModeChange?: (mode: DisplayMode) => void;
}) {
  const label = isDynamicTool(part)
    ? part.toolName
    : getToolNameFromType((part as any).type);

  const toolCallId = (part as any).toolCallId as string | undefined;
  const state = part.state as ToolState | undefined;
  const toolState = getToolStateMeta(state);
  const StatusIcon = toolState?.Icon;
  const themeMode = usePreferencesStore((s) => s.themeMode);
  const mcpIconClassName =
    themeMode === "dark" ? "h-3 w-3 filter invert" : "h-3 w-3";
  const [isExpanded, setIsExpanded] = useState(false);
  const [activeDebugTab, setActiveDebugTab] = useState<
    "data" | "state" | "csp" | null
  >(null);

  const inputData = (part as any).input;
  const outputData = (part as any).output;
  const errorText = (part as any).errorText ?? (part as any).error;
  const hasInput = inputData !== undefined && inputData !== null;
  const hasOutput = outputData !== undefined && outputData !== null;
  const hasError = state === "output-error" && !!errorText;

  // Get widget debug info if this is an OpenAI/MCP App
  const widgetDebugInfo = useWidgetDebugStore((s) =>
    toolCallId ? s.widgets.get(toolCallId) : undefined,
  );
  const hasWidgetDebug = !!widgetDebugInfo;

  // Show display mode controls only when controlled externally (playground mode)
  const showDisplayModeControls =
    displayMode !== undefined &&
    onDisplayModeChange !== undefined &&
    hasWidgetDebug;

  const displayModeOptions: {
    mode: DisplayMode;
    icon: typeof LayoutDashboard;
    label: string;
  }[] = [
      { mode: "inline", icon: LayoutDashboard, label: "Inline" },
      { mode: "pip", icon: PictureInPicture2, label: "Picture in Picture" },
      { mode: "fullscreen", icon: Maximize2, label: "Fullscreen" },
    ];

  const debugOptions: {
    tab: "data" | "state" | "csp";
    icon: typeof Database;
    label: string;
    badge?: number;
  }[] = [
    { tab: "data", icon: Database, label: "Data" },
    { tab: "state", icon: Box, label: "Widget State" },
    {
      tab: "csp",
      icon: Shield,
      label: "CSP",
      badge: widgetDebugInfo?.csp?.violations?.length,
    },
  ];

  const handleDebugClick = (tab: "data" | "state" | "csp") => {
    if (activeDebugTab === tab) {
      // Clicking the active tab closes the panel
      setActiveDebugTab(null);
      setIsExpanded(false);
    } else {
      setActiveDebugTab(tab);
      setIsExpanded(true);
    }
  };

  return (
    <div className="rounded-lg border border-border/50 bg-background/70 text-xs">
      <button
        type="button"
        className="flex w-full items-center justify-between gap-2 px-3 py-2 text-left text-[11px] font-semibold uppercase tracking-wide text-muted-foreground cursor-pointer"
        onClick={() => setIsExpanded((prev) => !prev)}
        aria-expanded={isExpanded}
      >
        <span className="inline-flex items-center gap-2 font-medium normal-case text-foreground min-w-0">
          <span className="inline-flex items-center gap-2 min-w-0">
            <img
              src="/mcp.svg"
              alt=""
              role="presentation"
              aria-hidden="true"
              className={`${mcpIconClassName} shrink-0`}
            />
            <span className="font-mono text-xs tracking-tight text-muted-foreground/80 truncate">
              {label}
            </span>
          </span>
        </span>
        <span className="inline-flex items-center gap-1.5 text-muted-foreground shrink-0">
          {/* Display mode controls - only when controlled externally (playground mode) */}
          {showDisplayModeControls && (
            <span
              className="inline-flex items-center gap-0.5 border border-border/40 rounded-md p-0.5 bg-muted/30"
              onClick={(e) => e.stopPropagation()}
            >
              {displayModeOptions.map(({ mode, icon: Icon, label }) => (
<<<<<<< HEAD
                <button
                  key={mode}
                  type="button"
                  onClick={(e) => {
                    e.stopPropagation();
                    onDisplayModeChange?.(mode);
                  }}
                  className={`p-1 rounded transition-colors cursor-pointer ${displayMode === mode
                    ? "bg-background text-foreground shadow-sm"
                    : "text-muted-foreground/60 hover:text-muted-foreground hover:bg-background/50"
                    }`}
                  title={label}
                >
                  <Icon className="h-3.5 w-3.5" />
                </button>
=======
                <Tooltip key={mode}>
                  <TooltipTrigger asChild>
                    <button
                      type="button"
                      onClick={(e) => {
                        e.stopPropagation();
                        onDisplayModeChange?.(mode);
                      }}
                      className={`p-1 rounded transition-colors cursor-pointer ${
                        displayMode === mode
                          ? "bg-background text-foreground shadow-sm"
                          : "text-muted-foreground/60 hover:text-muted-foreground hover:bg-background/50"
                      }`}
                    >
                      <Icon className="h-3.5 w-3.5" />
                    </button>
                  </TooltipTrigger>
                  <TooltipContent>{label}</TooltipContent>
                </Tooltip>
>>>>>>> e9b78655
              ))}
            </span>
          )}
          {hasWidgetDebug && (
            <span
              className="inline-flex items-center gap-0.5 border border-border/40 rounded-md p-0.5 bg-muted/30"
              onClick={(e) => e.stopPropagation()}
            >
              {debugOptions.map(({ tab, icon: Icon, label, badge }) => (
                <Tooltip key={tab}>
                  <TooltipTrigger asChild>
                    <button
                      type="button"
                      onClick={(e) => {
                        e.stopPropagation();
                        handleDebugClick(tab);
                      }}
                      className={`p-1 rounded transition-colors cursor-pointer relative ${
                        activeDebugTab === tab
                          ? "bg-background text-foreground shadow-sm"
                          : badge && badge > 0
                            ? "text-destructive hover:text-destructive hover:bg-destructive/10"
                            : "text-muted-foreground/60 hover:text-muted-foreground hover:bg-background/50"
                      }`}
                    >
                      <Icon className="h-3.5 w-3.5" />
                      {badge !== undefined && badge > 0 && (
                        <Badge
                          variant="destructive"
                          className="absolute -top-1.5 -right-1.5 h-3.5 min-w-[14px] px-1 text-[8px] leading-none"
                        >
                          {badge}
                        </Badge>
                      )}
                    </button>
                  </TooltipTrigger>
                  <TooltipContent>{label}</TooltipContent>
                </Tooltip>
              ))}
            </span>
          )}
          {toolState && StatusIcon && (
            <span
              className="inline-flex h-5 w-5 items-center justify-center"
              title={toolState.label}
            >
              <StatusIcon className={toolState.className} />
              <span className="sr-only">{toolState.label}</span>
            </span>
          )}
          <ChevronDown
            className={`h-4 w-4 transition-transform duration-150 ${isExpanded ? "rotate-180" : ""
              }`}
          />
        </span>
      </button>

      {isExpanded && (
        <div className="border-t border-border/40 px-3 py-3">
          {hasWidgetDebug && activeDebugTab === "data" && (
            <div className="space-y-4">
              {hasInput && (
                <div className="space-y-1">
                  <div className="text-[10px] font-semibold uppercase tracking-wide text-muted-foreground/70">
                    Input
                  </div>
                  <pre className="whitespace-pre-wrap break-words rounded-md border border-border/30 bg-muted/20 p-2 text-[11px] leading-relaxed max-h-[300px] overflow-auto">
                    {safeStringify(inputData)}
                  </pre>
                </div>
              )}
              {hasOutput && (
                <div className="space-y-1">
                  <div className="text-[10px] font-semibold uppercase tracking-wide text-muted-foreground/70">
                    Result
                  </div>
                  <pre className="whitespace-pre-wrap break-words rounded-md border border-border/30 bg-muted/20 p-2 text-[11px] leading-relaxed max-h-[300px] overflow-auto">
                    {safeStringify(outputData)}
                  </pre>
                </div>
              )}
              {hasError && (
                <div className="space-y-1">
                  <div className="text-[10px] font-semibold uppercase tracking-wide text-muted-foreground/70">
                    Error
                  </div>
                  <div className="rounded border border-destructive/40 bg-destructive/10 p-2 text-destructive">
                    {errorText}
                  </div>
                </div>
              )}
              {!hasInput && !hasOutput && !hasError && (
                <div className="text-muted-foreground/70">
                  No tool details available.
                </div>
              )}
            </div>
          )}
          {hasWidgetDebug && activeDebugTab === "state" && (
            <div className="space-y-2">
              <div className="flex items-center justify-between">
                <div className="text-[10px] font-semibold uppercase tracking-wide text-muted-foreground/70">
                  Widget State
                </div>
                <div className="text-[9px] text-muted-foreground/50">
                  Updated:{" "}
                  {new Date(widgetDebugInfo.updatedAt).toLocaleTimeString()}
                </div>
              </div>
              <pre className="whitespace-pre-wrap break-words rounded-md border border-border/30 bg-muted/20 p-2 text-[11px] leading-relaxed max-h-[300px] overflow-auto">
                {widgetDebugInfo.widgetState
                  ? safeStringify(widgetDebugInfo.widgetState)
                  : "null (no state set)"}
              </pre>
              <div className="text-[9px] text-muted-foreground/50 mt-2">
                Tip: Widget state persists across follow-up turns. Keep under 4k
                tokens.
              </div>
            </div>
          )}
          {hasWidgetDebug && activeDebugTab === "csp" && (
            <CspDebugPanel cspInfo={widgetDebugInfo.csp} />
          )}
          {!hasWidgetDebug && (
            <div className="space-y-4">
              {hasInput && (
                <div className="space-y-1">
                  <div className="text-[10px] font-semibold uppercase tracking-wide text-muted-foreground/70">
                    Input
                  </div>
                  <pre className="whitespace-pre-wrap break-words rounded-md border border-border/30 bg-muted/20 p-2 text-[11px] leading-relaxed">
                    {safeStringify(inputData)}
                  </pre>
                </div>
              )}

              {hasOutput && (
                <div className="space-y-1">
                  <div className="text-[10px] font-semibold uppercase tracking-wide text-muted-foreground/70">
                    Result
                  </div>
                  <pre className="whitespace-pre-wrap break-words rounded-md border border-border/30 bg-muted/20 p-2 text-[11px] leading-relaxed">
                    {safeStringify(outputData)}
                  </pre>
                </div>
              )}

              {hasError && (
                <div className="space-y-1">
                  <div className="text-[10px] font-semibold uppercase tracking-wide text-muted-foreground/70">
                    Error
                  </div>
                  <div className="rounded border border-destructive/40 bg-destructive/10 p-2 text-destructive">
                    {errorText}
                  </div>
                </div>
              )}

              {!hasInput && !hasOutput && !hasError && (
                <div className="text-muted-foreground/70">
                  No tool details available.
                </div>
              )}
            </div>
          )}
        </div>
      )}
    </div>
  );
}

function ReasoningPart({
  text,
}: {
  text: string;
  state?: "streaming" | "done";
}) {
  if (!text) return null;
  return (
    <div className="rounded-lg border border-border/30 bg-muted/10 p-3 text-xs text-muted-foreground">
      <pre className="whitespace-pre-wrap break-words">{text}</pre>
    </div>
  );
}

function FilePart({ part }: { part: Extract<AnyPart, { type: "file" }> }) {
  const name = part.filename ?? part.url ?? "file";
  return (
    <div className="space-y-1 text-xs">
      <div className="font-medium">📎 {name}</div>
      <pre className="whitespace-pre-wrap break-words text-muted-foreground">
        {safeStringify({
          mediaType: part.mediaType,
          filename: part.filename,
          url: part.url,
        })}
      </pre>
    </div>
  );
}

function SourceUrlPart({
  part,
}: {
  part: Extract<AnyPart, { type: "source-url" }>;
}) {
  return (
    <div className="space-y-1 text-xs">
      <div className="font-medium">🔗 {part.title ?? part.url}</div>
      <pre className="whitespace-pre-wrap break-words text-muted-foreground">
        {safeStringify({ sourceId: part.sourceId, url: part.url })}
      </pre>
    </div>
  );
}

function SourceDocumentPart({
  part,
}: {
  part: Extract<AnyPart, { type: "source-document" }>;
}) {
  return (
    <div className="space-y-1 text-xs">
      <div className="font-medium">📄 {part.title}</div>
      <pre className="whitespace-pre-wrap break-words text-muted-foreground">
        {safeStringify({
          sourceId: part.sourceId,
          mediaType: part.mediaType,
          filename: part.filename,
        })}
      </pre>
    </div>
  );
}

function JsonPart({ label, value }: { label: string; value: unknown }) {
  return (
    <div className="space-y-1 text-xs">
      <div className="font-medium">{label}</div>
      <pre className="whitespace-pre-wrap break-words text-muted-foreground">
        {safeStringify(value)}
      </pre>
    </div>
  );
}

function ThinkingIndicator({ model }: { model: ModelDefinition }) {
  const themeMode = usePreferencesStore((s) => s.themeMode);
  const logoSrc = getProviderLogoFromModel(model, themeMode);

  return (
    <article
      className="flex w-full gap-4 text-sm leading-6 text-muted-foreground"
      aria-live="polite"
      aria-busy="true"
    >
      <div className="mt-1 flex h-8 w-8 shrink-0 items-center justify-center rounded-full border border-border/40 bg-muted/40">
        {logoSrc ? (
          <img
            src={logoSrc}
            alt={`${model.id} logo`}
            className="h-4 w-4 object-contain"
          />
        ) : (
          <MessageCircle className="h-4 w-4 text-muted-foreground" />
        )}
      </div>

      <div className="flex-1 min-w-0">
        <div className="inline-flex items-center gap-2 text-muted-foreground/80">
          <span className="text-sm italic">
            Thinking
            <span className="inline-flex">
              <span className="animate-[blink_1.4s_ease-in-out_infinite]">
                .
              </span>
              <span className="animate-[blink_1.4s_ease-in-out_0.2s_infinite]">
                .
              </span>
              <span className="animate-[blink_1.4s_ease-in-out_0.4s_infinite]">
                .
              </span>
            </span>
          </span>
        </div>
      </div>
    </article>
  );
}

function MCPUIResourcePart({
  resource,
  onSendFollowUp,
}: {
  resource: McpResource;
  onSendFollowUp: (text: string) => void;
}) {
  const handleAction = async (action: UIActionResult) => {
    switch (action.type) {
      case "tool":
        console.info("MCP UI tool action received:", action.payload);
        onSendFollowUp(
          `Call tool ${action.payload.toolName} with parameters ${JSON.stringify(action.payload.params)}`,
        );
        break;
      case "link":
        if (action.payload?.url && typeof window !== "undefined") {
          window.open(action.payload.url, "_blank", "noopener,noreferrer");
          return { status: "handled" };
        }
        break;
      case "prompt":
        if (action.payload?.prompt) {
          onSendFollowUp(`Prompt: ${action.payload.prompt}`);
          return { status: "handled" };
        }
        break;
      case "intent":
        if (action.payload?.intent) {
          onSendFollowUp(`Intent: ${action.payload.intent}`);
          return { status: "handled" };
        }
        break;
      case "notify":
        if (action.payload?.message) {
          onSendFollowUp(`Notification: ${action.payload.message}`);
          return { status: "handled" };
        }
        break;
    }
    return { status: "unhandled" };
  };

  return (
    <div className="w-full overflow-hidden rounded-2xl border border-border/40 bg-muted/20 shadow-sm">
      <UIResourceRenderer
        resource={resource as Partial<EmbeddedResource>}
        htmlProps={{
          style: {
            border: "2px",
            borderRadius: "4px",
            minHeight: "400px",
          },
          iframeProps: {
            title: "Custom MCP Resource",
            className: "mcp-resource-frame",
          },
        }}
        remoteDomProps={{
          library: basicComponentLibrary,
          remoteElements: [
            remoteButtonDefinition,
            remoteTextDefinition,
            remoteStackDefinition,
            remoteCardDefinition,
            remoteImageDefinition,
          ],
        }}
        onUIAction={handleAction}
      />
    </div>
  );
}<|MERGE_RESOLUTION|>--- conflicted
+++ resolved
@@ -541,23 +541,6 @@
               onClick={(e) => e.stopPropagation()}
             >
               {displayModeOptions.map(({ mode, icon: Icon, label }) => (
-<<<<<<< HEAD
-                <button
-                  key={mode}
-                  type="button"
-                  onClick={(e) => {
-                    e.stopPropagation();
-                    onDisplayModeChange?.(mode);
-                  }}
-                  className={`p-1 rounded transition-colors cursor-pointer ${displayMode === mode
-                    ? "bg-background text-foreground shadow-sm"
-                    : "text-muted-foreground/60 hover:text-muted-foreground hover:bg-background/50"
-                    }`}
-                  title={label}
-                >
-                  <Icon className="h-3.5 w-3.5" />
-                </button>
-=======
                 <Tooltip key={mode}>
                   <TooltipTrigger asChild>
                     <button
@@ -577,7 +560,6 @@
                   </TooltipTrigger>
                   <TooltipContent>{label}</TooltipContent>
                 </Tooltip>
->>>>>>> e9b78655
               ))}
             </span>
           )}
