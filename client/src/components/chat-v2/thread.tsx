import { ModelDefinition } from "@/shared/types";
import { UIMessage } from "@ai-sdk/react";
import {
  UIActionResult,
  UIResourceRenderer,
  basicComponentLibrary,
  remoteButtonDefinition,
  remoteCardDefinition,
  remoteImageDefinition,
  remoteStackDefinition,
  remoteTextDefinition,
} from "@mcp-ui/client";
import { UITools, ToolUIPart, DynamicToolUIPart } from "ai";
import { useState, useMemo } from "react";
import {
  ChevronDown,
  MessageCircle,
  LayoutDashboard,
  PictureInPicture2,
  Maximize2,
  Database,
  Box,
  Shield,
  Check,
} from "lucide-react";
import { type DisplayMode } from "@/stores/ui-playground-store";
import { usePreferencesStore } from "@/stores/preferences/preferences-provider";
import { ChatGPTAppRenderer } from "./chatgpt-app-renderer";
import { MCPAppsRenderer } from "./mcp-apps-renderer";
import { CspDebugPanel } from "./csp-debug-panel";
import {
  callTool,
  getToolServerId,
  ToolServerMap,
} from "@/lib/apis/mcp-tools-api";
import { MemoizedMarkdown } from "./memomized-markdown";
import { getProviderLogoFromModel } from "./chat-helpers";
import {
  detectUIType,
  getUIResourceUri,
  UIType,
} from "@/lib/mcp-ui/mcp-apps-utils";
import { useWidgetDebugStore } from "@/stores/widget-debug-store";
import {
  Tooltip,
  TooltipContent,
  TooltipTrigger,
} from "@/components/ui/tooltip";
import { Badge } from "@/components/ui/badge";
import {
  DropdownMenu,
  DropdownMenuContent,
  DropdownMenuItem,
  DropdownMenuTrigger,
} from "@/components/ui/dropdown-menu";
import { EmbeddedResource } from "@modelcontextprotocol/sdk/types.js";
import {
  AnyPart,
  ToolState,
  extractUIResource,
  getDataLabel,
  getToolInfo,
  getToolNameFromType,
  getToolStateMeta,
  groupAssistantPartsIntoSteps,
  isDataPart,
  isDynamicTool,
  isToolPart,
  safeStringify,
  type McpResource,
} from "./thread-helpers";
import { UserMessageBubble } from "./user-message-bubble";

interface ThreadProps {
  messages: UIMessage[];
  sendFollowUpMessage: (text: string) => void;
  model: ModelDefinition;
  isLoading: boolean;
  toolsMetadata: Record<string, Record<string, any>>;
  toolServerMap: ToolServerMap;
  onWidgetStateChange?: (toolCallId: string, state: any) => void;
  /** Controlled display mode for widgets (inline/pip/fullscreen) */
  displayMode?: DisplayMode;
  /** Callback when display mode changes */
  onDisplayModeChange?: (mode: DisplayMode) => void;
  onFullscreenChange?: (isFullscreen: boolean) => void;
}

export function Thread({
  messages,
  sendFollowUpMessage,
  model,
  isLoading,
  toolsMetadata,
  toolServerMap,
  onWidgetStateChange,
  displayMode,
  onDisplayModeChange,
  onFullscreenChange,
}: ThreadProps) {
  const [pipWidgetId, setPipWidgetId] = useState<string | null>(null);
  const [fullscreenWidgetId, setFullscreenWidgetId] = useState<string | null>(
    null,
  );

  const handleRequestPip = (toolCallId: string) => {
    setPipWidgetId(toolCallId);
  };

  const handleExitPip = (toolCallId: string) => {
    if (pipWidgetId === toolCallId) {
      setPipWidgetId(null);
    }
  };

  const handleRequestFullscreen = (toolCallId: string) => {
    setFullscreenWidgetId(toolCallId);
    onFullscreenChange?.(true);
  };

  const handleExitFullscreen = (toolCallId: string) => {
    if (fullscreenWidgetId === toolCallId) {
      setFullscreenWidgetId(null);
      onFullscreenChange?.(false);
    }
  };

  return (
    <div className="flex-1 min-h-0 pb-4">
      <div className="max-w-4xl mx-auto px-4 pt-8 pb-16 space-y-8">
        {messages.map((message, idx) => (
          <MessageView
            key={idx}
            message={message}
            model={model}
            onSendFollowUp={sendFollowUpMessage}
            toolsMetadata={toolsMetadata}
            toolServerMap={toolServerMap}
            onWidgetStateChange={onWidgetStateChange}
            pipWidgetId={pipWidgetId}
            onRequestPip={handleRequestPip}
            onExitPip={handleExitPip}
            onRequestFullscreen={handleRequestFullscreen}
            onExitFullscreen={handleExitFullscreen}
            displayMode={displayMode}
            onDisplayModeChange={onDisplayModeChange}
          />
        ))}
        {isLoading && <ThinkingIndicator model={model} />}
      </div>
    </div>
  );
}

function MessageView({
  message,
  model,
  onSendFollowUp,
  toolsMetadata,
  toolServerMap,
  onWidgetStateChange,
  pipWidgetId,
  onRequestPip,
  onExitPip,
  onRequestFullscreen,
  onExitFullscreen,
  displayMode,
  onDisplayModeChange,
}: {
  message: UIMessage;
  model: ModelDefinition;
  onSendFollowUp: (text: string) => void;
  toolsMetadata: Record<string, Record<string, any>>;
  toolServerMap: ToolServerMap;
  onWidgetStateChange?: (toolCallId: string, state: any) => void;
  pipWidgetId: string | null;
  onRequestPip: (toolCallId: string) => void;
  onExitPip: (toolCallId: string) => void;
  onRequestFullscreen: (toolCallId: string) => void;
  onExitFullscreen: (toolCallId: string) => void;
  displayMode?: DisplayMode;
  onDisplayModeChange?: (mode: DisplayMode) => void;
}) {
  const themeMode = usePreferencesStore((s) => s.themeMode);
  const logoSrc = getProviderLogoFromModel(model, themeMode);
  // Hide widget-state messages from UI (they're sent to model but not displayed)
  if (message.id?.startsWith("widget-state-")) return null;
  const role = message.role;
  if (role !== "user" && role !== "assistant") return null;

  if (role === "user") {
    return (
      <UserMessageBubble>
        {message.parts?.map((part, i) => (
          <PartSwitch
            key={i}
            part={part}
            role={role}
            onSendFollowUp={onSendFollowUp}
            toolsMetadata={toolsMetadata}
            toolServerMap={toolServerMap}
            onWidgetStateChange={onWidgetStateChange}
            pipWidgetId={pipWidgetId}
            onRequestPip={onRequestPip}
            onExitPip={onExitPip}
            onRequestFullscreen={onRequestFullscreen}
            onExitFullscreen={onExitFullscreen}
            displayMode={displayMode}
            onDisplayModeChange={onDisplayModeChange}
          />
        ))}
      </UserMessageBubble>
    );
  }

  const steps = groupAssistantPartsIntoSteps(message.parts ?? []);
  return (
    <article className="flex gap-4 w-full">
      <div className="mt-1 flex h-8 w-8 shrink-0 items-center justify-center rounded-full border border-border/40 bg-muted/40">
        {logoSrc ? (
          <img
            src={logoSrc}
            alt={`${model.id} logo`}
            className="h-4 w-4 object-contain"
          />
        ) : (
          <MessageCircle className="h-4 w-4 text-muted-foreground" />
        )}
      </div>

      <div className="flex-1 min-w-0 space-y-6 text-sm leading-6">
        {steps.map((stepParts, sIdx) => (
          <div key={sIdx} className="space-y-3">
            {stepParts.map((part, pIdx) => (
              <PartSwitch
                key={`${sIdx}-${pIdx}`}
                part={part}
                role={role}
                onSendFollowUp={onSendFollowUp}
                toolsMetadata={toolsMetadata}
                toolServerMap={toolServerMap}
                onWidgetStateChange={onWidgetStateChange}
                pipWidgetId={pipWidgetId}
                onRequestPip={onRequestPip}
                onExitPip={onExitPip}
                onRequestFullscreen={onRequestFullscreen}
                onExitFullscreen={onExitFullscreen}
                displayMode={displayMode}
                onDisplayModeChange={onDisplayModeChange}
              />
            ))}
          </div>
        ))}
      </div>
    </article>
  );
}

function PartSwitch({
  part,
  role,
  onSendFollowUp,
  toolsMetadata,
  toolServerMap,
  onWidgetStateChange,
  pipWidgetId,
  onRequestPip,
  onExitPip,
  onRequestFullscreen,
  onExitFullscreen,
  displayMode,
  onDisplayModeChange,
}: {
  part: AnyPart;
  role: UIMessage["role"];
  onSendFollowUp: (text: string) => void;
  toolsMetadata: Record<string, Record<string, any>>;
  toolServerMap: ToolServerMap;
  onWidgetStateChange?: (toolCallId: string, state: any) => void;
  pipWidgetId: string | null;
  onRequestPip: (toolCallId: string) => void;
  onExitPip: (toolCallId: string) => void;
  onRequestFullscreen: (toolCallId: string) => void;
  onExitFullscreen: (toolCallId: string) => void;
  displayMode?: DisplayMode;
  onDisplayModeChange?: (mode: DisplayMode) => void;
}) {
  if (isToolPart(part) || isDynamicTool(part)) {
    const toolPart = part as ToolUIPart<UITools> | DynamicToolUIPart;
    const toolInfo = getToolInfo(toolPart);
    const partToolMeta = toolsMetadata[toolInfo.toolName];
    const uiType = detectUIType(partToolMeta, toolInfo.rawOutput);
    const uiResourceUri = getUIResourceUri(uiType, partToolMeta);
    const uiResource =
      uiType === UIType.MCP_UI ? extractUIResource(toolInfo.rawOutput) : null;
    const serverId = getToolServerId(toolInfo.toolName, toolServerMap);

    if (uiResource) {
      return (
        <>
          <ToolPart part={toolPart} uiType={uiType} />
          <MCPUIResourcePart
            resource={uiResource.resource}
            onSendFollowUp={onSendFollowUp}
          />
        </>
      );
    }

    if (uiType === UIType.MCP_APPS) {
      if (!serverId || !uiResourceUri || !toolInfo.toolCallId) {
        return (
          <>
            <ToolPart part={toolPart} uiType={uiType} />
            <div className="border border-destructive/40 bg-destructive/10 text-destructive text-xs rounded-md px-3 py-2">
              Failed to load server id or resource uri for MCP App.
            </div>
          </>
        );
      }

      return (
        <>
          <ToolPart
            part={toolPart}
            uiType={uiType}
            displayMode={displayMode}
            onDisplayModeChange={onDisplayModeChange}
            onRequestFullscreen={onRequestFullscreen}
            onExitFullscreen={onExitFullscreen}
            onRequestPip={onRequestPip}
            onExitPip={onExitPip}
          />
          <MCPAppsRenderer
            serverId={serverId}
            toolCallId={toolInfo.toolCallId}
            toolName={toolInfo.toolName}
            toolState={toolInfo.toolState}
            toolInput={toolInfo.input}
            toolOutput={toolInfo.output}
            resourceUri={uiResourceUri}
            toolMetadata={partToolMeta}
            onSendFollowUp={onSendFollowUp}
            onCallTool={(toolName, params) =>
              callTool(serverId, toolName, params)
            }
            onWidgetStateChange={onWidgetStateChange}
            pipWidgetId={pipWidgetId}
            onRequestPip={onRequestPip}
            onExitPip={onExitPip}
            displayMode={displayMode}
            onDisplayModeChange={onDisplayModeChange}
            onRequestFullscreen={onRequestFullscreen}
            onExitFullscreen={onExitFullscreen}
          />
        </>
      );
    }

    if (uiType === UIType.OPENAI_SDK) {
      if (toolInfo.toolState !== "output-available") {
        return (
          <>
            <ToolPart part={toolPart} uiType={uiType} />
            <div className="border border-border/40 rounded-md bg-muted/30 text-xs text-muted-foreground px-3 py-2">
              Waiting for tool to finish executing...
            </div>
          </>
        );
      }

      if (!serverId) {
        return (
          <>
            <ToolPart part={toolPart} uiType={uiType} />
            <div className="border border-destructive/40 bg-destructive/10 text-destructive text-xs rounded-md px-3 py-2">
              Failed to load tool server id.
            </div>
          </>
        );
      }

      return (
        <>
          <ToolPart
            part={toolPart}
            uiType={uiType}
            displayMode={displayMode}
            onDisplayModeChange={onDisplayModeChange}
            onRequestFullscreen={onRequestFullscreen}
            onExitFullscreen={onExitFullscreen}
            onRequestPip={onRequestPip}
            onExitPip={onExitPip}
          />
          <ChatGPTAppRenderer
            serverId={serverId}
            toolCallId={toolInfo.toolCallId}
            toolName={toolInfo.toolName}
            toolState={toolInfo.toolState}
            toolInput={toolInfo.input ?? null}
            toolOutput={toolInfo.output ?? null}
            toolMetadata={toolsMetadata[toolInfo.toolName] ?? undefined}
            onSendFollowUp={onSendFollowUp}
            onCallTool={(toolName, params) =>
              callTool(serverId, toolName, params)
            }
            onWidgetStateChange={onWidgetStateChange}
            pipWidgetId={pipWidgetId}
            onRequestPip={onRequestPip}
            onExitPip={onExitPip}
            onRequestFullscreen={onRequestFullscreen}
            onExitFullscreen={onExitFullscreen}
            displayMode={displayMode}
            onDisplayModeChange={onDisplayModeChange}
          />
        </>
      );
    }

    return <ToolPart part={toolPart} uiType={uiType} />;
  }

  if (isDataPart(part)) {
    return (
      <JsonPart label={getDataLabel(part.type)} value={(part as any).data} />
    );
  }

  switch (part.type) {
    case "text":
      return <TextPart text={part.text} role={role} />;
    case "reasoning":
      return <ReasoningPart text={part.text} state={part.state} />;
    case "file":
      return <FilePart part={part} />;
    case "source-url":
      return <SourceUrlPart part={part} />;
    case "source-document":
      return <SourceDocumentPart part={part} />;
    case "step-start":
      return null; // do not display step-start
    default:
      return <JsonPart label="Unknown part" value={part} />;
  }
}

function TextPart({ text, role }: { text: string; role: UIMessage["role"] }) {
  const textColorClass =
    role === "user" ? "text-foreground" : "text-foreground";
  return (
    <MemoizedMarkdown
      content={text}
      className={`max-w-full break-words overflow-auto ${textColorClass}`}
    />
  );
}

function ToolPart({
  part,
  uiType,
  displayMode,
  onDisplayModeChange,
  onRequestFullscreen,
  onExitFullscreen,
  onRequestPip,
  onExitPip,
}: {
  part: ToolUIPart<UITools> | DynamicToolUIPart;
  uiType?: UIType | null;
  displayMode?: DisplayMode;
  onDisplayModeChange?: (mode: DisplayMode) => void;
  onRequestFullscreen?: (toolCallId: string) => void;
  onExitFullscreen?: (toolCallId: string) => void;
  onRequestPip?: (toolCallId: string) => void;
  onExitPip?: (toolCallId: string) => void;
}) {
  const label = isDynamicTool(part)
    ? part.toolName
    : getToolNameFromType((part as any).type);

  const toolCallId = (part as any).toolCallId as string | undefined;
  const state = part.state as ToolState | undefined;
  const toolState = getToolStateMeta(state);
  const StatusIcon = toolState?.Icon;
  const themeMode = usePreferencesStore((s) => s.themeMode);
  const mcpIconClassName =
    themeMode === "dark" ? "h-3 w-3 filter invert" : "h-3 w-3";
  const [isExpanded, setIsExpanded] = useState(false);
  const [activeDebugTab, setActiveDebugTab] = useState<
    "data" | "state" | "csp" | null
<<<<<<< HEAD
  >("data");
=======
  >(null);
  const [displayModeOpen, setDisplayModeOpen] = useState(false);
>>>>>>> 4ce3fbe1

  const inputData = (part as any).input;
  const outputData = (part as any).output;
  const errorText = (part as any).errorText ?? (part as any).error;
  const hasInput = inputData !== undefined && inputData !== null;
  const hasOutput = outputData !== undefined && outputData !== null;
  const hasError = state === "output-error" && !!errorText;

  // Get widget debug info if this is an OpenAI/MCP App
  const widgetDebugInfo = useWidgetDebugStore((s) =>
    toolCallId ? s.widgets.get(toolCallId) : undefined,
  );
  const hasWidgetDebug = !!widgetDebugInfo;

  // Show display mode controls only when controlled externally (playground mode)
  const showDisplayModeControls =
    displayMode !== undefined &&
    onDisplayModeChange !== undefined &&
    hasWidgetDebug;

  const displayModeOptions: {
    mode: DisplayMode;
    icon: typeof LayoutDashboard;
    label: string;
  }[] = [
    { mode: "inline", icon: LayoutDashboard, label: "Inline" },
    { mode: "pip", icon: PictureInPicture2, label: "Picture in Picture" },
    { mode: "fullscreen", icon: Maximize2, label: "Fullscreen" },
  ];

  // Debug options - filter based on protocol
  // Widget State is only available for ChatGPT Apps (OpenAI SDK), not for MCP Apps
  const debugOptions = useMemo(() => {
    const options: {
      tab: "data" | "state" | "csp";
      icon: typeof Database;
      label: string;
      badge?: number;
    }[] = [{ tab: "data", icon: Database, label: "Data" }];

    // Only show Widget State for ChatGPT Apps (OpenAI SDK)
    // MCP Apps (SEP-1865) don't support persistent widget state
    if (uiType === UIType.OPENAI_SDK) {
      options.push({ tab: "state", icon: Box, label: "Widget State" });
    }

    options.push({
      tab: "csp",
      icon: Shield,
      label: "CSP",
      badge: widgetDebugInfo?.csp?.violations?.length,
    });

    return options;
  }, [uiType, widgetDebugInfo?.csp?.violations?.length]);

  const handleDebugClick = (tab: "data" | "state" | "csp") => {
    if (activeDebugTab === tab) {
      // Clicking the active tab closes the panel
      setActiveDebugTab(null);
      setIsExpanded(false);
    } else {
      setActiveDebugTab(tab);
      setIsExpanded(true);
    }
  };

  return (
    <div className="rounded-lg border border-border/50 bg-background/70 text-xs">
      <button
        type="button"
        className="flex w-full items-center justify-between gap-2 px-3 py-2 text-left text-[11px] font-semibold uppercase tracking-wide text-muted-foreground cursor-pointer"
        onClick={() => setIsExpanded((prev) => !prev)}
        aria-expanded={isExpanded}
      >
        <span className="inline-flex items-center gap-2 font-medium normal-case text-foreground min-w-0">
          <span className="inline-flex items-center gap-2 min-w-0">
            <img
              src="/mcp.svg"
              alt=""
              role="presentation"
              aria-hidden="true"
              className={`${mcpIconClassName} shrink-0`}
            />
            <span className="font-mono text-xs tracking-tight text-muted-foreground/80 truncate">
              {label}
            </span>
          </span>
        </span>
        <span className="inline-flex items-center gap-1.5 text-muted-foreground shrink-0">
          {/* Combined display mode and debug controls */}
          {(showDisplayModeControls || hasWidgetDebug) && (
            <span
              className="inline-flex items-center gap-0.5 border border-border/40 rounded-md p-0.5 bg-muted/30"
              onClick={(e) => e.stopPropagation()}
            >
              {/* Display mode dropdown */}
              {showDisplayModeControls && (
                <DropdownMenu
                  open={displayModeOpen}
                  onOpenChange={setDisplayModeOpen}
                >
                  <DropdownMenuTrigger asChild>
                    <button
                      type="button"
                      onClick={(e) => e.stopPropagation()}
                      onMouseEnter={() => setDisplayModeOpen(true)}
                      className="p-1 rounded transition-colors cursor-pointer text-muted-foreground/60 hover:text-muted-foreground hover:bg-background/50"
                    >
                      {(() => {
                        const CurrentIcon =
                          displayModeOptions.find((o) => o.mode === displayMode)
                            ?.icon ?? LayoutDashboard;
                        return <CurrentIcon className="h-3.5 w-3.5" />;
                      })()}
                    </button>
                  </DropdownMenuTrigger>
                  <DropdownMenuContent
                    align="end"
                    onClick={(e) => e.stopPropagation()}
                  >
                    {displayModeOptions.map(({ mode, icon: Icon, label }) => (
                      <DropdownMenuItem
                        key={mode}
                        onClick={() => {
                          if (toolCallId) {
                            // Handle exits
                            if (
                              displayMode === "fullscreen" &&
                              mode !== "fullscreen"
                            ) {
                              onExitFullscreen?.(toolCallId);
                            } else if (
                              displayMode === "pip" &&
                              mode !== "pip"
                            ) {
                              onExitPip?.(toolCallId);
                            }

                            // Handle entries
                            if (mode === "fullscreen") {
                              onRequestFullscreen?.(toolCallId);
                            } else if (mode === "pip") {
                              onRequestPip?.(toolCallId);
                            }
                          }

                          onDisplayModeChange?.(mode);
                        }}
                        className="flex items-center gap-2 cursor-pointer"
                      >
                        <Icon className="h-4 w-4" />
                        <span>{label}</span>
                        {displayMode === mode && (
                          <Check className="h-4 w-4 ml-auto" />
                        )}
                      </DropdownMenuItem>
                    ))}
                  </DropdownMenuContent>
                </DropdownMenu>
              )}
              {/* Debug buttons */}
              {hasWidgetDebug && (
                <>
                  {debugOptions.map(({ tab, icon: Icon, label, badge }) => (
                    <Tooltip key={tab}>
                      <TooltipTrigger asChild>
                        <button
                          type="button"
                          onClick={(e) => {
                            e.stopPropagation();
                            handleDebugClick(tab);
                          }}
                          className={`p-1 rounded transition-colors cursor-pointer relative ${
                            activeDebugTab === tab
                              ? "bg-background text-foreground shadow-sm"
                              : badge && badge > 0
                                ? "text-destructive hover:text-destructive hover:bg-destructive/10"
                                : "text-muted-foreground/60 hover:text-muted-foreground hover:bg-background/50"
                          }`}
                        >
                          <Icon className="h-3.5 w-3.5" />
                          {badge !== undefined && badge > 0 && (
                            <Badge
                              variant="destructive"
                              className="absolute -top-1.5 -right-1.5 h-3.5 min-w-[14px] px-1 text-[8px] leading-none"
                            >
                              {badge}
                            </Badge>
                          )}
                        </button>
                      </TooltipTrigger>
                      <TooltipContent>{label}</TooltipContent>
                    </Tooltip>
                  ))}
                </>
              )}
            </span>
          )}
          {toolState && StatusIcon && (
            <span
              className="inline-flex h-5 w-5 items-center justify-center"
              title={toolState.label}
            >
              <StatusIcon className={toolState.className} />
              <span className="sr-only">{toolState.label}</span>
            </span>
          )}
          <ChevronDown
            className={`h-4 w-4 transition-transform duration-150 ${
              isExpanded ? "rotate-180" : ""
            }`}
          />
        </span>
      </button>

      {isExpanded && (
        <div className="border-t border-border/40 px-3 py-3">
          {hasWidgetDebug && activeDebugTab === "data" && (
            <div className="space-y-4">
              {hasInput && (
                <div className="space-y-1">
                  <div className="text-[10px] font-semibold uppercase tracking-wide text-muted-foreground/70">
                    Input
                  </div>
                  <pre className="whitespace-pre-wrap break-words rounded-md border border-border/30 bg-muted/20 p-2 text-[11px] leading-relaxed max-h-[300px] overflow-auto">
                    {safeStringify(inputData)}
                  </pre>
                </div>
              )}
              {hasOutput && (
                <div className="space-y-1">
                  <div className="text-[10px] font-semibold uppercase tracking-wide text-muted-foreground/70">
                    Result
                  </div>
                  <pre className="whitespace-pre-wrap break-words rounded-md border border-border/30 bg-muted/20 p-2 text-[11px] leading-relaxed max-h-[300px] overflow-auto">
                    {safeStringify(outputData)}
                  </pre>
                </div>
              )}
              {hasError && (
                <div className="space-y-1">
                  <div className="text-[10px] font-semibold uppercase tracking-wide text-muted-foreground/70">
                    Error
                  </div>
                  <div className="rounded border border-destructive/40 bg-destructive/10 p-2 text-destructive">
                    {errorText}
                  </div>
                </div>
              )}
              {!hasInput && !hasOutput && !hasError && (
                <div className="text-muted-foreground/70">
                  No tool details available.
                </div>
              )}
            </div>
          )}
          {hasWidgetDebug && activeDebugTab === "state" && (
            <div className="space-y-2">
              <div className="flex items-center justify-between">
                <div className="text-[10px] font-semibold uppercase tracking-wide text-muted-foreground/70">
                  Widget State
                </div>
                <div className="text-[9px] text-muted-foreground/50">
                  Updated:{" "}
                  {new Date(widgetDebugInfo.updatedAt).toLocaleTimeString()}
                </div>
              </div>
              <pre className="whitespace-pre-wrap break-words rounded-md border border-border/30 bg-muted/20 p-2 text-[11px] leading-relaxed max-h-[300px] overflow-auto">
                {widgetDebugInfo.widgetState
                  ? safeStringify(widgetDebugInfo.widgetState)
                  : "null (no state set)"}
              </pre>
              <div className="text-[9px] text-muted-foreground/50 mt-2">
                Tip: Widget state persists across follow-up turns. Keep under 4k
                tokens.
              </div>
            </div>
          )}
          {hasWidgetDebug && activeDebugTab === "csp" && (
            <CspDebugPanel cspInfo={widgetDebugInfo.csp} />
          )}
          {!hasWidgetDebug && (
            <div className="space-y-4">
              {hasInput && (
                <div className="space-y-1">
                  <div className="text-[10px] font-semibold uppercase tracking-wide text-muted-foreground/70">
                    Input
                  </div>
                  <pre className="whitespace-pre-wrap break-words rounded-md border border-border/30 bg-muted/20 p-2 text-[11px] leading-relaxed">
                    {safeStringify(inputData)}
                  </pre>
                </div>
              )}

              {hasOutput && (
                <div className="space-y-1">
                  <div className="text-[10px] font-semibold uppercase tracking-wide text-muted-foreground/70">
                    Result
                  </div>
                  <pre className="whitespace-pre-wrap break-words rounded-md border border-border/30 bg-muted/20 p-2 text-[11px] leading-relaxed">
                    {safeStringify(outputData)}
                  </pre>
                </div>
              )}

              {hasError && (
                <div className="space-y-1">
                  <div className="text-[10px] font-semibold uppercase tracking-wide text-muted-foreground/70">
                    Error
                  </div>
                  <div className="rounded border border-destructive/40 bg-destructive/10 p-2 text-destructive">
                    {errorText}
                  </div>
                </div>
              )}

              {!hasInput && !hasOutput && !hasError && (
                <div className="text-muted-foreground/70">
                  No tool details available.
                </div>
              )}
            </div>
          )}
        </div>
      )}
    </div>
  );
}

function ReasoningPart({
  text,
}: {
  text: string;
  state?: "streaming" | "done";
}) {
  if (!text) return null;
  return (
    <div className="rounded-lg border border-border/30 bg-muted/10 p-3 text-xs text-muted-foreground">
      <pre className="whitespace-pre-wrap break-words">{text}</pre>
    </div>
  );
}

function FilePart({ part }: { part: Extract<AnyPart, { type: "file" }> }) {
  const name = part.filename ?? part.url ?? "file";
  return (
    <div className="space-y-1 text-xs">
      <div className="font-medium">📎 {name}</div>
      <pre className="whitespace-pre-wrap break-words text-muted-foreground">
        {safeStringify({
          mediaType: part.mediaType,
          filename: part.filename,
          url: part.url,
        })}
      </pre>
    </div>
  );
}

function SourceUrlPart({
  part,
}: {
  part: Extract<AnyPart, { type: "source-url" }>;
}) {
  return (
    <div className="space-y-1 text-xs">
      <div className="font-medium">🔗 {part.title ?? part.url}</div>
      <pre className="whitespace-pre-wrap break-words text-muted-foreground">
        {safeStringify({ sourceId: part.sourceId, url: part.url })}
      </pre>
    </div>
  );
}

function SourceDocumentPart({
  part,
}: {
  part: Extract<AnyPart, { type: "source-document" }>;
}) {
  return (
    <div className="space-y-1 text-xs">
      <div className="font-medium">📄 {part.title}</div>
      <pre className="whitespace-pre-wrap break-words text-muted-foreground">
        {safeStringify({
          sourceId: part.sourceId,
          mediaType: part.mediaType,
          filename: part.filename,
        })}
      </pre>
    </div>
  );
}

function JsonPart({ label, value }: { label: string; value: unknown }) {
  return (
    <div className="space-y-1 text-xs">
      <div className="font-medium">{label}</div>
      <pre className="whitespace-pre-wrap break-words text-muted-foreground">
        {safeStringify(value)}
      </pre>
    </div>
  );
}

function ThinkingIndicator({ model }: { model: ModelDefinition }) {
  const themeMode = usePreferencesStore((s) => s.themeMode);
  const logoSrc = getProviderLogoFromModel(model, themeMode);

  return (
    <article
      className="flex w-full gap-4 text-sm leading-6 text-muted-foreground"
      aria-live="polite"
      aria-busy="true"
    >
      <div className="mt-1 flex h-8 w-8 shrink-0 items-center justify-center rounded-full border border-border/40 bg-muted/40">
        {logoSrc ? (
          <img
            src={logoSrc}
            alt={`${model.id} logo`}
            className="h-4 w-4 object-contain"
          />
        ) : (
          <MessageCircle className="h-4 w-4 text-muted-foreground" />
        )}
      </div>

      <div className="flex-1 min-w-0">
        <div className="inline-flex items-center gap-2 text-muted-foreground/80">
          <span className="text-sm italic">
            Thinking
            <span className="inline-flex">
              <span className="animate-[blink_1.4s_ease-in-out_infinite]">
                .
              </span>
              <span className="animate-[blink_1.4s_ease-in-out_0.2s_infinite]">
                .
              </span>
              <span className="animate-[blink_1.4s_ease-in-out_0.4s_infinite]">
                .
              </span>
            </span>
          </span>
        </div>
      </div>
    </article>
  );
}

function MCPUIResourcePart({
  resource,
  onSendFollowUp,
}: {
  resource: McpResource;
  onSendFollowUp: (text: string) => void;
}) {
  const handleAction = async (action: UIActionResult) => {
    switch (action.type) {
      case "tool":
        console.info("MCP UI tool action received:", action.payload);
        onSendFollowUp(
          `Call tool ${action.payload.toolName} with parameters ${JSON.stringify(action.payload.params)}`,
        );
        break;
      case "link":
        if (action.payload?.url && typeof window !== "undefined") {
          window.open(action.payload.url, "_blank", "noopener,noreferrer");
          return { status: "handled" };
        }
        break;
      case "prompt":
        if (action.payload?.prompt) {
          onSendFollowUp(`Prompt: ${action.payload.prompt}`);
          return { status: "handled" };
        }
        break;
      case "intent":
        if (action.payload?.intent) {
          onSendFollowUp(`Intent: ${action.payload.intent}`);
          return { status: "handled" };
        }
        break;
      case "notify":
        if (action.payload?.message) {
          onSendFollowUp(`Notification: ${action.payload.message}`);
          return { status: "handled" };
        }
        break;
    }
    return { status: "unhandled" };
  };

  return (
    <div className="w-full overflow-hidden rounded-2xl border border-border/40 bg-muted/20 shadow-sm">
      <UIResourceRenderer
        resource={resource as Partial<EmbeddedResource>}
        htmlProps={{
          style: {
            border: "2px",
            borderRadius: "4px",
            minHeight: "400px",
          },
          iframeProps: {
            title: "Custom MCP Resource",
            className: "mcp-resource-frame",
          },
        }}
        remoteDomProps={{
          library: basicComponentLibrary,
          remoteElements: [
            remoteButtonDefinition,
            remoteTextDefinition,
            remoteStackDefinition,
            remoteCardDefinition,
            remoteImageDefinition,
          ],
        }}
        onUIAction={handleAction}
      />
    </div>
  );
}<|MERGE_RESOLUTION|>--- conflicted
+++ resolved
@@ -488,12 +488,8 @@
   const [isExpanded, setIsExpanded] = useState(false);
   const [activeDebugTab, setActiveDebugTab] = useState<
     "data" | "state" | "csp" | null
-<<<<<<< HEAD
   >("data");
-=======
-  >(null);
   const [displayModeOpen, setDisplayModeOpen] = useState(false);
->>>>>>> 4ce3fbe1
 
   const inputData = (part as any).input;
   const outputData = (part as any).output;
