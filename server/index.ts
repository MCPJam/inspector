<<<<<<< HEAD
import { serve } from '@hono/node-server'
import { createHonoApp } from './app.js'

// Create the Hono app using the shared module
const app = createHonoApp()
=======
import { serve } from "@hono/node-server";
import { Hono } from "hono";
import { cors } from "hono/cors";
import { logger } from "hono/logger";
import { serveStatic } from "@hono/node-server/serve-static";
import { readFileSync } from "fs";
import { join } from "path";

// ANSI color codes for console output
const colors = {
  reset: "\x1b[0m",
  bright: "\x1b[1m",
  dim: "\x1b[2m",
  red: "\x1b[31m",
  green: "\x1b[32m",
  yellow: "\x1b[33m",
  blue: "\x1b[34m",
  magenta: "\x1b[35m",
  cyan: "\x1b[36m",
  white: "\x1b[37m",
};

// Utility function to create a boxed console output
function logBox(content: string, title?: string) {
  const lines = content.split("\n");
  const maxLength = Math.max(...lines.map((line) => line.length));
  const width = maxLength + 4;

  console.log("┌" + "─".repeat(width) + "┐");
  if (title) {
    const titlePadding = Math.floor((width - title.length - 2) / 2);
    console.log(
      "│" +
        " ".repeat(titlePadding) +
        title +
        " ".repeat(width - title.length - titlePadding) +
        "│"
    );
    console.log("├" + "─".repeat(width) + "┤");
  }

  lines.forEach((line) => {
    const padding = width - line.length - 2;
    console.log("│ " + line + " ".repeat(padding) + " │");
  });

  console.log("└" + "─".repeat(width) + "┘");
}

// Import routes
import mcpRoutes from "./routes/mcp/index";

const app = new Hono();

// Middleware
app.use("*", logger());
// Dynamic CORS origin based on PORT environment variable
const serverPort = process.env.PORT || "3001";
const corsOrigins = [
  `http://localhost:${serverPort}`,
  "http://localhost:3000", // Keep for development
  "http://localhost:3001", // Keep for development
];

app.use(
  "*",
  cors({
    origin: corsOrigins,
    credentials: true,
  })
);

// API Routes
app.route("/api/mcp", mcpRoutes);

// Health check
app.get("/health", (c) => {
  return c.json({ status: "ok", timestamp: new Date().toISOString() });
});

// Static file serving (for production)
if (process.env.NODE_ENV === "production") {
  // Serve static assets (JS, CSS, images, etc.)
  app.use("/*", serveStatic({ root: "./dist/client" }));

  // SPA fallback - serve index.html for all non-API routes
  app.get("*", async (c) => {
    const path = c.req.path;
    // Don't intercept API routes
    if (path.startsWith("/api/")) {
      return c.notFound();
    }
    // Return index.html for SPA routes
    const indexPath = join(process.cwd(), "dist", "client", "index.html");
    const htmlContent = readFileSync(indexPath, "utf-8");
    return c.html(htmlContent);
  });
} else {
  // Development mode - just API
  app.get("/", (c) => {
    return c.json({
      message: "MCP Inspector API Server",
      environment: "development",
      frontend: `http://localhost:${serverPort}`,
    });
  });
}
>>>>>>> c106e460

const port = parseInt(process.env.PORT || "3001");

// Display the localhost URL in a box
logBox(`http://localhost:${port}`, "🚀 Inspector Launched");

// Graceful shutdown handling
const server = serve({
  fetch: app.fetch,
  port,
  hostname: "0.0.0.0", // Bind to all interfaces for Docker
});

// Handle graceful shutdown
process.on("SIGINT", () => {
  console.log("\n🛑 Shutting down gracefully...");
  server.close();
  process.exit(0);
});

process.on("SIGTERM", () => {
  console.log("\n🛑 Shutting down gracefully...");
  server.close();
  process.exit(0);
});

export default app;<|MERGE_RESOLUTION|>--- conflicted
+++ resolved
@@ -1,10 +1,3 @@
-<<<<<<< HEAD
-import { serve } from '@hono/node-server'
-import { createHonoApp } from './app.js'
-
-// Create the Hono app using the shared module
-const app = createHonoApp()
-=======
 import { serve } from "@hono/node-server";
 import { Hono } from "hono";
 import { cors } from "hono/cors";
@@ -112,7 +105,6 @@
     });
   });
 }
->>>>>>> c106e460
 
 const port = parseInt(process.env.PORT || "3001");
 
