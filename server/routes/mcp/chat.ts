import { Hono } from "hono";
import {
  validateMultipleServerConfigs,
  createMCPClientWithMultipleConnections,
  normalizeServerConfigName,
} from "../../utils/mcp-utils";
import { Agent } from "@mastra/core/agent";
import { createAnthropic } from "@ai-sdk/anthropic";
import { createOpenAI } from "@ai-sdk/openai";
import { createOllama } from "ollama-ai-provider";
import { ChatMessage, ModelDefinition } from "../../../shared/types";
import { MCPClient } from "@mastra/mcp";
import { ContentfulStatusCode } from "hono/utils/http-status";
import { TextEncoder } from "util";

const chat = new Hono();

// Debug logging helper
const DEBUG_ENABLED = process.env.MCP_DEBUG !== "false";
const dbg = (...args: any[]) => {
  if (DEBUG_ENABLED) console.log("[mcp/chat]", ...args);
};

// Avoid MaxListeners warnings when repeatedly creating MCP clients in dev
try {
  (process as any).setMaxListeners?.(50);
} catch {}

// Store for pending elicitation requests
const pendingElicitations = new Map<
  string,
  {
    resolve: (response: {
      action: "accept" | "decline" | "cancel";
      content?: any;
      _meta?: any;
    }) => void;
    reject: (error: any) => void;
  }
>();

chat.post("/", async (c) => {
  let client: MCPClient | null = null;
  try {
    const requestData = await c.req.json();
    const {
      serverConfigs,
      model,
      apiKey,
      systemPrompt,
      messages,
      ollamaBaseUrl,
      action,
      requestId,
      response,
    }: {
      serverConfigs?: Record<string, any>;
      model?: ModelDefinition;
      apiKey?: string;
      systemPrompt?: string;
      messages?: ChatMessage[];
      ollamaBaseUrl?: string;
      action?: string;
      requestId?: string;
      response?: any;
    } = requestData;

    // Handle elicitation response
    if (action === "elicitation_response") {
      if (!requestId) {
        return c.json(
          {
            success: false,
            error: "requestId is required for elicitation_response action",
          },
          400,
        );
      }

      const pending = pendingElicitations.get(requestId);
      if (!pending) {
        return c.json(
          {
            success: false,
            error: "No pending elicitation found for this requestId",
          },
          404,
        );
      }

      // Resolve the pending elicitation with user's response
      pending.resolve(response);
      pendingElicitations.delete(requestId);

      return c.json({ success: true });
    }

    if (!model || !model.id || !apiKey || !messages) {
      return c.json(
        {
          success: false,
          error: "model (with id), apiKey, and messages are required",
        },
        400,
      );
    }

    dbg("Incoming chat request", {
      requestData,
    });

    if (serverConfigs && Object.keys(serverConfigs).length > 0) {
      const validation = validateMultipleServerConfigs(serverConfigs);
      if (!validation.success) {
        dbg(
          "Server config validation failed",
          validation.errors || validation.error,
        );
        return c.json(
          {
            success: false,
            error: validation.error!.message,
            details: validation.errors,
          },
          validation.error!.status as ContentfulStatusCode,
        );
      }
      client = createMCPClientWithMultipleConnections(validation.validConfigs!);
<<<<<<< HEAD
      dbg(
        "Created MCP client with servers",
        Object.keys(validation.validConfigs!),
      );
=======
>>>>>>> b7e72bb7
    } else {
      return c.json(
        {
          success: false,
          error: "No server configs provided",
        },
        400
      );
    }

    const llmModel = getLlmModel(model, apiKey, ollamaBaseUrl);

    // Create a custom event emitter for streaming tool events
    let toolCallId = 0;
    let streamController: ReadableStreamDefaultController | null = null;
    let encoder: TextEncoder | null = null;
    let lastEmittedToolCallId: number | null = null;
    const elicitationHandler = async (elicitationRequest: any) => {
      const requestId = `elicit_${Date.now()}_${Math.random().toString(36).substr(2, 9)}`;

      if (streamController && encoder) {
        streamController.enqueue(
          encoder.encode(
            `data: ${JSON.stringify({
              type: "elicitation_request",
              requestId,
              message: elicitationRequest.message,
              schema: elicitationRequest.requestedSchema,
              timestamp: new Date(),
            })}\n\n`,
          ),
        );
      }

      // Return a promise that will be resolved when user responds
      return new Promise<{
        action: "accept" | "decline" | "cancel";
        content?: any;
        _meta?: any;
      }>((resolve, reject) => {
        pendingElicitations.set(requestId, { resolve, reject });
        setTimeout(() => {
          if (pendingElicitations.has(requestId)) {
            pendingElicitations.delete(requestId);
            reject(new Error("Elicitation timeout"));
          }
        }, 300000); // 5 minute timeout
      });
    };

    // Wrap tools to capture tool calls and results when statically resolved
    const tools = await client.getTools();

    // Register elicitation handler after client is connected
    if (client.elicitation && client.elicitation.onRequest) {
      // Use the normalized server names that were used when creating the client
      for (const serverName of Object.keys(serverConfigs)) {
        const normalizedName = normalizeServerConfigName(serverName);
        client.elicitation.onRequest(normalizedName, elicitationHandler);
      }
    }

    const originalTools = tools && Object.keys(tools).length > 0 ? tools : {};
    const wrappedTools: Record<string, any> = {};

    for (const [name, tool] of Object.entries(originalTools)) {
      wrappedTools[name] = {
        ...(tool as any),
        execute: async (params: any) => {
          const currentToolCallId = ++toolCallId;
          const startedAt = Date.now();

          // Stream tool call event immediately
          if (streamController && encoder) {
            streamController.enqueue(
              encoder.encode(
                `data: ${JSON.stringify({
                  type: "tool_call",
                  toolCall: {
                    id: currentToolCallId,
                    name,
                    parameters: params,
                    timestamp: new Date(),
                    status: "executing",
                  },
                })}\n\n`,
              ),
            );
          }
          dbg("Tool executing", { name, currentToolCallId, params });

          try {
            const result = await (tool as any).execute(params);
            dbg("Tool result", {
              name,
              currentToolCallId,
              ms: Date.now() - startedAt,
            });

            // Stream tool result event immediately
            if (streamController && encoder) {
              streamController.enqueue(
                encoder.encode(
                  `data: ${JSON.stringify({
                    type: "tool_result",
                    toolResult: {
                      id: currentToolCallId,
                      toolCallId: currentToolCallId,
                      result,
                      timestamp: new Date(),
                    },
                  })}\n\n`,
                ),
              );
            }

            return result;
          } catch (error) {
            dbg("Tool error", {
              name,
              currentToolCallId,
              error: error instanceof Error ? error.message : String(error),
            });
            // Stream tool error event immediately
            if (streamController && encoder) {
              streamController.enqueue(
                encoder.encode(
                  `data: ${JSON.stringify({
                    type: "tool_result",
                    toolResult: {
                      id: currentToolCallId,
                      toolCallId: currentToolCallId,
                      error:
                        error instanceof Error ? error.message : String(error),
                      timestamp: new Date(),
                    },
                  })}\n\n`,
                ),
              );
            }
            throw error;
          }
        },
      };
    }

    const agent = new Agent({
      name: "MCP Chat Agent",
      instructions:
        systemPrompt || "You are a helpful assistant with access to MCP tools.",
      model: llmModel,
      tools: Object.keys(wrappedTools).length > 0 ? wrappedTools : undefined,
    });

    const formattedMessages = messages.map((msg: ChatMessage) => ({
      role: msg.role,
      content: msg.content,
    }));

    // Start streaming; prefer dynamic toolsets so tools are resolved at call-time
    const toolsets = serverConfigs ? await client.getToolsets() : undefined;
    dbg("Streaming start", {
      toolsetServers: toolsets ? Object.keys(toolsets) : [],
      messageCount: formattedMessages.length,
    });
    let streamedAnyText = false;

    const stream = await agent.stream(formattedMessages, {
      maxSteps: 10, // Allow up to 10 steps for tool usage
      toolsets,
      onStepFinish: ({ text, toolCalls, toolResults }) => {
        try {
          const tcList = toolCalls as any[] | undefined;
          if (tcList && Array.isArray(tcList)) {
            for (const call of tcList) {
              const currentToolCallId = ++toolCallId;
              lastEmittedToolCallId = currentToolCallId;
              if (streamController && encoder) {
                streamController.enqueue(
                  encoder.encode(
                    `data: ${JSON.stringify({
                      type: "tool_call",
                      toolCall: {
                        id: currentToolCallId,
                        name: call.name || call.toolName,
                        parameters: call.params || call.args || {},
                        timestamp: new Date(),
                        status: "executing",
                      },
                    })}\n\n`,
                  ),
                );
              }
            }
          }

          const trList = toolResults as any[] | undefined;
          if (trList && Array.isArray(trList)) {
            for (const result of trList) {
              const currentToolCallId =
                lastEmittedToolCallId != null
                  ? lastEmittedToolCallId
                  : ++toolCallId;
              if (streamController && encoder) {
                streamController.enqueue(
                  encoder.encode(
                    `data: ${JSON.stringify({
                      type: "tool_result",
                      toolResult: {
                        id: currentToolCallId,
                        toolCallId: currentToolCallId,
                        result: result.result,
                        error: (result as any).error,
                        timestamp: new Date(),
                      },
                    })}\n\n`,
                  ),
                );
              }
            }
          }
        } catch (err) {
          dbg("onStepFinish error", err);
        }
      },
    });

    encoder = new TextEncoder();
    const readableStream = new ReadableStream({
      async start(controller) {
        streamController = controller;

        try {
          let hasContent = false;
          let chunkCount = 0;
          for await (const chunk of stream.textStream) {
            if (chunk && chunk.trim()) {
              hasContent = true;
              chunkCount++;
              controller.enqueue(
                encoder!.encode(
                  `data: ${JSON.stringify({ type: "text", content: chunk })}\n\n`,
                ),
              );
            }
          }
          dbg("Streaming finished", { hasContent, chunkCount });

          // If no content was streamed, send a fallback message
          if (!hasContent && !streamedAnyText) {
            dbg(
              "No content from textStream/callbacks; falling back to generate()",
            );
            try {
<<<<<<< HEAD
              const gen = await agent.generate(formattedMessages, {
                maxSteps: 10,
                toolsets,
              });
              const finalText = gen.text || "";
              if (finalText) {
                controller.enqueue(
                  encoder!.encode(
                    `data: ${JSON.stringify({ type: "text", content: finalText })}\n\n`,
                  ),
                );
              } else {
                dbg("generate() also returned empty text");
                controller.enqueue(
                  encoder!.encode(
                    `data: ${JSON.stringify({ type: "text", content: "I apologize, but I couldn't generate a response. Please try again." })}\n\n`,
                  ),
                );
              }
=======
              controller.enqueue(
                encoder!.encode(
                  `data: ${JSON.stringify({ type: "text", content: "Failed to stream response. Please try again." })}\n\n`
                )
              );
>>>>>>> b7e72bb7
            } catch (fallbackErr) {
              console.error(
                "[mcp/chat] Fallback generate() error:",
                fallbackErr,
              );
              controller.enqueue(
                encoder!.encode(
<<<<<<< HEAD
                  `data: ${JSON.stringify({ type: "error", error: fallbackErr instanceof Error ? fallbackErr.message : String(fallbackErr) })}\n\n`,
                ),
=======
                  `data: ${JSON.stringify({ type: "text", content: "Failed to stream response. Please try again." })}\n\n`
                )
>>>>>>> b7e72bb7
              );
            }
          }

          // Stream elicitation completion if there were any
          controller.enqueue(
            encoder!.encode(
              `data: ${JSON.stringify({
                type: "elicitation_complete",
              })}\n\n`,
            ),
          );

          controller.enqueue(encoder!.encode(`data: [DONE]\n\n`));
        } catch (error) {
          console.error("[mcp/chat] Streaming error:", error);
          controller.enqueue(
            encoder!.encode(
              `data: ${JSON.stringify({
                type: "error",
                error: error instanceof Error ? error.message : "Unknown error",
              })}\n\n`,
            ),
          );
        } finally {
          if (client) {
            try {
              await client.disconnect();
            } catch (cleanupError) {
              console.warn(
                "[mcp/chat] Error cleaning up MCP client after streaming:",
                cleanupError,
              );
            }
          }
          controller.close();
        }
      },
    });

    return new Response(readableStream, {
      headers: {
        "Content-Type": "text/event-stream",
        "Cache-Control": "no-cache",
        Connection: "keep-alive",
      },
    });
  } catch (error) {
    console.error("[mcp/chat] Error in chat API:", error);

    // Clean up client on error
    if (client) {
      try {
        await client.disconnect();
      } catch (cleanupError) {
        console.warn("Error cleaning up MCP client after error:", cleanupError);
      }
    }

    return c.json(
      {
        success: false,
        error: error instanceof Error ? error.message : "Unknown error",
      },
      500,
    );
  }
});

const getLlmModel = (
  modelDefinition: ModelDefinition,
  apiKey: string,
  ollamaBaseUrl?: string,
) => {
  if (!modelDefinition || !modelDefinition.id || !modelDefinition.provider) {
    throw new Error(
      `Invalid model definition: ${JSON.stringify(modelDefinition)}`,
    );
  }

  switch (modelDefinition.provider) {
    case "anthropic":
      return createAnthropic({ apiKey })(modelDefinition.id);
    case "openai":
      return createOpenAI({ apiKey })(modelDefinition.id);
    case "deepseek":
      return createOpenAI({ apiKey, baseURL: "https://api.deepseek.com/v1" })(
        modelDefinition.id,
      );
    case "ollama":
      const baseUrl = ollamaBaseUrl || "http://localhost:11434";
      return createOllama({
        // The provider expects the root Ollama URL; it internally targets the /api endpoints
        baseURL: `${baseUrl}`,
      })(modelDefinition.id, {
        simulateStreaming: true, // Enable streaming for Ollama models
      });
    default:
      throw new Error(
        `Unsupported provider: ${modelDefinition.provider} for model: ${modelDefinition.id}`,
      );
  }
};

export default chat;<|MERGE_RESOLUTION|>--- conflicted
+++ resolved
@@ -73,7 +73,7 @@
             success: false,
             error: "requestId is required for elicitation_response action",
           },
-          400,
+          400
         );
       }
 
@@ -84,7 +84,7 @@
             success: false,
             error: "No pending elicitation found for this requestId",
           },
-          404,
+          404
         );
       }
 
@@ -101,7 +101,7 @@
           success: false,
           error: "model (with id), apiKey, and messages are required",
         },
-        400,
+        400
       );
     }
 
@@ -114,7 +114,7 @@
       if (!validation.success) {
         dbg(
           "Server config validation failed",
-          validation.errors || validation.error,
+          validation.errors || validation.error
         );
         return c.json(
           {
@@ -122,17 +122,10 @@
             error: validation.error!.message,
             details: validation.errors,
           },
-          validation.error!.status as ContentfulStatusCode,
+          validation.error!.status as ContentfulStatusCode
         );
       }
       client = createMCPClientWithMultipleConnections(validation.validConfigs!);
-<<<<<<< HEAD
-      dbg(
-        "Created MCP client with servers",
-        Object.keys(validation.validConfigs!),
-      );
-=======
->>>>>>> b7e72bb7
     } else {
       return c.json(
         {
@@ -162,8 +155,8 @@
               message: elicitationRequest.message,
               schema: elicitationRequest.requestedSchema,
               timestamp: new Date(),
-            })}\n\n`,
-          ),
+            })}\n\n`
+          )
         );
       }
 
@@ -218,8 +211,8 @@
                     timestamp: new Date(),
                     status: "executing",
                   },
-                })}\n\n`,
-              ),
+                })}\n\n`
+              )
             );
           }
           dbg("Tool executing", { name, currentToolCallId, params });
@@ -244,8 +237,8 @@
                       result,
                       timestamp: new Date(),
                     },
-                  })}\n\n`,
-                ),
+                  })}\n\n`
+                )
               );
             }
 
@@ -269,8 +262,8 @@
                         error instanceof Error ? error.message : String(error),
                       timestamp: new Date(),
                     },
-                  })}\n\n`,
-                ),
+                  })}\n\n`
+                )
               );
             }
             throw error;
@@ -322,8 +315,8 @@
                         timestamp: new Date(),
                         status: "executing",
                       },
-                    })}\n\n`,
-                  ),
+                    })}\n\n`
+                  )
                 );
               }
             }
@@ -348,8 +341,8 @@
                         error: (result as any).error,
                         timestamp: new Date(),
                       },
-                    })}\n\n`,
-                  ),
+                    })}\n\n`
+                  )
                 );
               }
             }
@@ -374,8 +367,8 @@
               chunkCount++;
               controller.enqueue(
                 encoder!.encode(
-                  `data: ${JSON.stringify({ type: "text", content: chunk })}\n\n`,
-                ),
+                  `data: ${JSON.stringify({ type: "text", content: chunk })}\n\n`
+                )
               );
             }
           }
@@ -384,50 +377,23 @@
           // If no content was streamed, send a fallback message
           if (!hasContent && !streamedAnyText) {
             dbg(
-              "No content from textStream/callbacks; falling back to generate()",
+              "No content from textStream/callbacks; falling back to generate()"
             );
             try {
-<<<<<<< HEAD
-              const gen = await agent.generate(formattedMessages, {
-                maxSteps: 10,
-                toolsets,
-              });
-              const finalText = gen.text || "";
-              if (finalText) {
-                controller.enqueue(
-                  encoder!.encode(
-                    `data: ${JSON.stringify({ type: "text", content: finalText })}\n\n`,
-                  ),
-                );
-              } else {
-                dbg("generate() also returned empty text");
-                controller.enqueue(
-                  encoder!.encode(
-                    `data: ${JSON.stringify({ type: "text", content: "I apologize, but I couldn't generate a response. Please try again." })}\n\n`,
-                  ),
-                );
-              }
-=======
               controller.enqueue(
                 encoder!.encode(
                   `data: ${JSON.stringify({ type: "text", content: "Failed to stream response. Please try again." })}\n\n`
                 )
               );
->>>>>>> b7e72bb7
             } catch (fallbackErr) {
               console.error(
                 "[mcp/chat] Fallback generate() error:",
-                fallbackErr,
+                fallbackErr
               );
               controller.enqueue(
                 encoder!.encode(
-<<<<<<< HEAD
-                  `data: ${JSON.stringify({ type: "error", error: fallbackErr instanceof Error ? fallbackErr.message : String(fallbackErr) })}\n\n`,
-                ),
-=======
                   `data: ${JSON.stringify({ type: "text", content: "Failed to stream response. Please try again." })}\n\n`
                 )
->>>>>>> b7e72bb7
               );
             }
           }
@@ -437,8 +403,8 @@
             encoder!.encode(
               `data: ${JSON.stringify({
                 type: "elicitation_complete",
-              })}\n\n`,
-            ),
+              })}\n\n`
+            )
           );
 
           controller.enqueue(encoder!.encode(`data: [DONE]\n\n`));
@@ -449,8 +415,8 @@
               `data: ${JSON.stringify({
                 type: "error",
                 error: error instanceof Error ? error.message : "Unknown error",
-              })}\n\n`,
-            ),
+              })}\n\n`
+            )
           );
         } finally {
           if (client) {
@@ -459,7 +425,7 @@
             } catch (cleanupError) {
               console.warn(
                 "[mcp/chat] Error cleaning up MCP client after streaming:",
-                cleanupError,
+                cleanupError
               );
             }
           }
@@ -492,7 +458,7 @@
         success: false,
         error: error instanceof Error ? error.message : "Unknown error",
       },
-      500,
+      500
     );
   }
 });
@@ -500,11 +466,11 @@
 const getLlmModel = (
   modelDefinition: ModelDefinition,
   apiKey: string,
-  ollamaBaseUrl?: string,
+  ollamaBaseUrl?: string
 ) => {
   if (!modelDefinition || !modelDefinition.id || !modelDefinition.provider) {
     throw new Error(
-      `Invalid model definition: ${JSON.stringify(modelDefinition)}`,
+      `Invalid model definition: ${JSON.stringify(modelDefinition)}`
     );
   }
 
@@ -515,7 +481,7 @@
       return createOpenAI({ apiKey })(modelDefinition.id);
     case "deepseek":
       return createOpenAI({ apiKey, baseURL: "https://api.deepseek.com/v1" })(
-        modelDefinition.id,
+        modelDefinition.id
       );
     case "ollama":
       const baseUrl = ollamaBaseUrl || "http://localhost:11434";
@@ -527,7 +493,7 @@
       });
     default:
       throw new Error(
-        `Unsupported provider: ${modelDefinition.provider} for model: ${modelDefinition.id}`,
+        `Unsupported provider: ${modelDefinition.provider} for model: ${modelDefinition.id}`
       );
   }
 };
