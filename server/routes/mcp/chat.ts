--- conflicted
+++ resolved
@@ -460,7 +460,7 @@
             success: false,
             error: "requestId is required for elicitation_response action",
           },
-          400,
+          400
         );
       }
 
@@ -471,7 +471,7 @@
             success: false,
             error: "No pending elicitation found for this requestId",
           },
-          404,
+          404
         );
       }
 
@@ -487,98 +487,21 @@
           success: false,
           error: "model (with id), apiKey, and messages are required",
         },
-        400,
-      );
-    }
-
-<<<<<<< HEAD
-    dbg("Incoming chat request", {
-      requestData,
-    });
-
-    if (serverConfigs && Object.keys(serverConfigs).length > 0) {
-      const validation = validateMultipleServerConfigs(serverConfigs);
-      if (!validation.success) {
-        dbg(
-          "Server config validation failed",
-          validation.errors || validation.error,
-        );
-        return c.json(
-          {
-            success: false,
-            error: validation.error!.message,
-            details: validation.errors,
-          },
-          validation.error!.status as ContentfulStatusCode,
-        );
-      }
-      client = createMCPClientWithMultipleConnections(validation.validConfigs!);
-    } else {
-=======
+        400
+      );
+    }
+
     // Validate and create MCP client
     if (!serverConfigs || Object.keys(serverConfigs).length === 0) {
->>>>>>> 82b3ba10
       return c.json(
         {
           success: false,
           error: "No server configs provided",
         },
-        400,
-      );
-    }
-
-<<<<<<< HEAD
-    const llmModel = getLlmModel(model, apiKey, ollamaBaseUrl);
-
-    // Create a custom event emitter for streaming tool events
-    let toolCallId = 0;
-    let streamController: ReadableStreamDefaultController | null = null;
-    let encoder: TextEncoder | null = null;
-    let lastEmittedToolCallId: number | null = null;
-    const elicitationHandler = async (elicitationRequest: any) => {
-      const requestId = `elicit_${Date.now()}_${Math.random().toString(36).substr(2, 9)}`;
-
-      if (streamController && encoder) {
-        streamController.enqueue(
-          encoder.encode(
-            `data: ${JSON.stringify({
-              type: "elicitation_request",
-              requestId,
-              message: elicitationRequest.message,
-              schema: elicitationRequest.requestedSchema,
-              timestamp: new Date(),
-            })}\n\n`,
-          ),
-        );
-      }
-
-      // Return a promise that will be resolved when user responds
-      return new Promise<{
-        action: "accept" | "decline" | "cancel";
-        content?: any;
-        _meta?: any;
-      }>((resolve, reject) => {
-        pendingElicitations.set(requestId, { resolve, reject });
-        setTimeout(() => {
-          if (pendingElicitations.has(requestId)) {
-            pendingElicitations.delete(requestId);
-            reject(new Error("Elicitation timeout"));
-          }
-        }, 300000); // 5 minute timeout
-      });
-    };
-
-    // Wrap tools to capture tool calls and results when statically resolved
-    const tools = await client.getTools();
-
-    // Register elicitation handler after client is connected
-    if (client.elicitation && client.elicitation.onRequest) {
-      // Use the normalized server names that were used when creating the client
-      for (const serverName of Object.keys(serverConfigs)) {
-        const normalizedName = normalizeServerConfigName(serverName);
-        client.elicitation.onRequest(normalizedName, elicitationHandler);
-      }
-=======
+        400
+      );
+    }
+
     const validation = validateMultipleServerConfigs(serverConfigs);
     if (!validation.success) {
       dbg(
@@ -593,90 +516,13 @@
         },
         validation.error!.status as ContentfulStatusCode
       );
->>>>>>> 82b3ba10
     }
 
     client = createMCPClientWithMultipleConnections(validation.validConfigs!);
 
-<<<<<<< HEAD
-          // Stream tool call event immediately
-          if (streamController && encoder) {
-            streamController.enqueue(
-              encoder.encode(
-                `data: ${JSON.stringify({
-                  type: "tool_call",
-                  toolCall: {
-                    id: currentToolCallId,
-                    name,
-                    parameters: params,
-                    timestamp: new Date(),
-                    status: "executing",
-                  },
-                })}\n\n`,
-              ),
-            );
-          }
-          dbg("Tool executing", { name, currentToolCallId, params });
-
-          try {
-            const result = await (tool as any).execute(params);
-            dbg("Tool result", {
-              name,
-              currentToolCallId,
-              ms: Date.now() - startedAt,
-            });
-
-            // Stream tool result event immediately
-            if (streamController && encoder) {
-              streamController.enqueue(
-                encoder.encode(
-                  `data: ${JSON.stringify({
-                    type: "tool_result",
-                    toolResult: {
-                      id: currentToolCallId,
-                      toolCallId: currentToolCallId,
-                      result,
-                      timestamp: new Date(),
-                    },
-                  })}\n\n`,
-                ),
-              );
-            }
-
-            return result;
-          } catch (error) {
-            dbg("Tool error", {
-              name,
-              currentToolCallId,
-              error: error instanceof Error ? error.message : String(error),
-            });
-            // Stream tool error event immediately
-            if (streamController && encoder) {
-              streamController.enqueue(
-                encoder.encode(
-                  `data: ${JSON.stringify({
-                    type: "tool_result",
-                    toolResult: {
-                      id: currentToolCallId,
-                      toolCallId: currentToolCallId,
-                      error:
-                        error instanceof Error ? error.message : String(error),
-                      timestamp: new Date(),
-                    },
-                  })}\n\n`,
-                ),
-              );
-            }
-            throw error;
-          }
-        },
-      };
-    }
-=======
     // Create LLM model
     const llmModel = createLlmModel(model, apiKey, ollamaBaseUrl);
     const tools = await client.getTools();
->>>>>>> 82b3ba10
 
     // Create agent without tools initially - we'll add them in the streaming context
     const agent = new Agent({
@@ -698,70 +544,6 @@
       toolsetServers: Object.keys(toolsets),
       messageCount: formattedMessages.length,
     });
-<<<<<<< HEAD
-    let streamedAnyText = false;
-
-    const stream = await agent.stream(formattedMessages, {
-      maxSteps: 10, // Allow up to 10 steps for tool usage
-      toolsets,
-      onStepFinish: ({ text, toolCalls, toolResults }) => {
-        try {
-          const tcList = toolCalls as any[] | undefined;
-          if (tcList && Array.isArray(tcList)) {
-            for (const call of tcList) {
-              const currentToolCallId = ++toolCallId;
-              lastEmittedToolCallId = currentToolCallId;
-              if (streamController && encoder) {
-                streamController.enqueue(
-                  encoder.encode(
-                    `data: ${JSON.stringify({
-                      type: "tool_call",
-                      toolCall: {
-                        id: currentToolCallId,
-                        name: call.name || call.toolName,
-                        parameters: call.params || call.args || {},
-                        timestamp: new Date(),
-                        status: "executing",
-                      },
-                    })}\n\n`,
-                  ),
-                );
-              }
-            }
-          }
-
-          const trList = toolResults as any[] | undefined;
-          if (trList && Array.isArray(trList)) {
-            for (const result of trList) {
-              const currentToolCallId =
-                lastEmittedToolCallId != null
-                  ? lastEmittedToolCallId
-                  : ++toolCallId;
-              if (streamController && encoder) {
-                streamController.enqueue(
-                  encoder.encode(
-                    `data: ${JSON.stringify({
-                      type: "tool_result",
-                      toolResult: {
-                        id: currentToolCallId,
-                        toolCallId: currentToolCallId,
-                        result: result.result,
-                        error: (result as any).error,
-                        timestamp: new Date(),
-                      },
-                    })}\n\n`,
-                  ),
-                );
-              }
-            }
-          }
-        } catch (err) {
-          dbg("onStepFinish error", err);
-        }
-      },
-    });
-=======
->>>>>>> 82b3ba10
 
     // Create streaming response
     const encoder = new TextEncoder();
@@ -780,21 +562,6 @@
           streamingContext
         );
 
-<<<<<<< HEAD
-        try {
-          let hasContent = false;
-          let chunkCount = 0;
-          for await (const chunk of stream.textStream) {
-            if (chunk && chunk.trim()) {
-              hasContent = true;
-              chunkCount++;
-              controller.enqueue(
-                encoder!.encode(
-                  `data: ${JSON.stringify({ type: "text", content: chunk })}\n\n`,
-                ),
-              );
-            }
-=======
         // Create a new agent instance with streaming tools since tools property is read-only
         const streamingAgent = new Agent({
           name: agent.name,
@@ -813,46 +580,9 @@
             const elicitationHandler =
               createElicitationHandler(streamingContext);
             client.elicitation.onRequest(normalizedName, elicitationHandler);
->>>>>>> 82b3ba10
           }
         }
 
-<<<<<<< HEAD
-          // If no content was streamed, send a fallback message
-          if (!hasContent && !streamedAnyText) {
-            dbg(
-              "No content from textStream/callbacks; falling back to generate()",
-            );
-            try {
-              controller.enqueue(
-                encoder!.encode(
-                  `data: ${JSON.stringify({ type: "text", content: "Failed to stream response. Please try again." })}\n\n`,
-                ),
-              );
-            } catch (fallbackErr) {
-              console.error(
-                "[mcp/chat] Fallback generate() error:",
-                fallbackErr,
-              );
-              controller.enqueue(
-                encoder!.encode(
-                  `data: ${JSON.stringify({ type: "text", content: "Failed to stream response. Please try again." })}\n\n`,
-                ),
-              );
-            }
-          }
-
-          // Stream elicitation completion if there were any
-          controller.enqueue(
-            encoder!.encode(
-              `data: ${JSON.stringify({
-                type: "elicitation_complete",
-              })}\n\n`,
-            ),
-          );
-
-          controller.enqueue(encoder!.encode(`data: [DONE]\n\n`));
-=======
         try {
           if (client) {
             await createStreamingResponse(
@@ -865,31 +595,17 @@
           } else {
             throw new Error("MCP client is null");
           }
->>>>>>> 82b3ba10
         } catch (error) {
           controller.enqueue(
             encoder.encode(
               `data: ${JSON.stringify({
                 type: "error",
                 error: error instanceof Error ? error.message : "Unknown error",
-              })}\n\n`,
-            ),
+              })}\n\n`
+            )
           );
         } finally {
-<<<<<<< HEAD
-          if (client) {
-            try {
-              await client.disconnect();
-            } catch (cleanupError) {
-              console.warn(
-                "[mcp/chat] Error cleaning up MCP client after streaming:",
-                cleanupError,
-              );
-            }
-          }
-=======
           await safeDisconnect(client);
->>>>>>> 82b3ba10
           controller.close();
         }
       },
@@ -911,47 +627,9 @@
         success: false,
         error: error instanceof Error ? error.message : "Unknown error",
       },
-      500,
+      500
     );
   }
 });
 
-<<<<<<< HEAD
-const getLlmModel = (
-  modelDefinition: ModelDefinition,
-  apiKey: string,
-  ollamaBaseUrl?: string,
-) => {
-  if (!modelDefinition || !modelDefinition.id || !modelDefinition.provider) {
-    throw new Error(
-      `Invalid model definition: ${JSON.stringify(modelDefinition)}`,
-    );
-  }
-
-  switch (modelDefinition.provider) {
-    case "anthropic":
-      return createAnthropic({ apiKey })(modelDefinition.id);
-    case "openai":
-      return createOpenAI({ apiKey })(modelDefinition.id);
-    case "deepseek":
-      return createOpenAI({ apiKey, baseURL: "https://api.deepseek.com/v1" })(
-        modelDefinition.id,
-      );
-    case "ollama":
-      const baseUrl = ollamaBaseUrl || "http://localhost:11434";
-      return createOllama({
-        // The provider expects the root Ollama URL; it internally targets the /api endpoints
-        baseURL: `${baseUrl}`,
-      })(modelDefinition.id, {
-        simulateStreaming: true, // Enable streaming for Ollama models
-      });
-    default:
-      throw new Error(
-        `Unsupported provider: ${modelDefinition.provider} for model: ${modelDefinition.id}`,
-      );
-  }
-};
-
-=======
->>>>>>> 82b3ba10
 export default chat;