import { Hono } from "hono";
import { z } from "zod";
import { ConvexHttpClient } from "convex/browser";
import {
  generateTestCases,
  type DiscoveredTool,
} from "../../services/eval-agent";
import { runEvalSuiteWithAiSdk } from "../../services/evals-runner";
import { startSuiteRunWithRecorder } from "../../services/evals/recorder";
import type { MCPClientManager } from "@/sdk";
import "../../types/hono";

// Helper to compute config revision (same as in Convex)
function normalizeForSignature(value: unknown): unknown {
  if (Array.isArray(value)) {
    return value.map(normalizeForSignature);
  }
  if (value && typeof value === "object") {
    const entries = Object.entries(value as Record<string, unknown>)
      .sort(([a], [b]) => a.localeCompare(b))
      .map(([key, val]) => [key, normalizeForSignature(val)]);
    return Object.fromEntries(entries);
  }
  return value;
}

function computeConfigRevision(config: {
  tests: Array<Record<string, unknown>>;
  environment: Record<string, unknown>;
}): string {
  return JSON.stringify(normalizeForSignature(config));
}

function resolveServerIdsOrThrow(
  requestedIds: string[],
  clientManager: MCPClientManager,
): string[] {
  const available = clientManager.listServers();
  const resolved: string[] = [];

  for (const requestedId of requestedIds) {
    const match =
      available.find((id) => id === requestedId) ??
      available.find((id) => id.toLowerCase() === requestedId.toLowerCase());

    if (!match) {
      throw new Error(`Server '${requestedId}' not found`);
    }

    if (!resolved.includes(match)) {
      resolved.push(match);
    }
  }

  return resolved;
}

async function collectToolsForServers(
  clientManager: MCPClientManager,
  serverIds: string[],
): Promise<DiscoveredTool[]> {
  const perServerTools = await Promise.all(
    serverIds.map(async (serverId) => {
      if (
        clientManager.getConnectionStatusByAttemptingPing(serverId) !==
        "connected"
      ) {
        return [] as DiscoveredTool[];
      }

      try {
        const { tools } = await clientManager.listTools(serverId);
        return tools.map((tool: any) => ({
          name: tool.name,
          description: tool.description,
          inputSchema: tool.inputSchema,
          outputSchema: (tool as { outputSchema?: unknown }).outputSchema,
          serverId,
        }));
      } catch (error) {
        console.warn(
          `[evals] Failed to list tools for server ${serverId}:`,
          error,
        );
        return [] as DiscoveredTool[];
      }
    }),
  );

  return perServerTools.flat();
}

const evals = new Hono();

const RunEvalsRequestSchema = z.object({
  suiteId: z.string().optional(),
  suiteName: z.string().optional(),
  suiteDescription: z.string().optional(),
  tests: z.array(
    z.object({
      title: z.string(),
      query: z.string(),
      runs: z.number().int().positive(),
      model: z.string(),
      provider: z.string(),
      expectedToolCalls: z.array(
        z.object({
          toolName: z.string(),
          arguments: z.record(z.string(), z.any()),
        }),
      ),
      advancedConfig: z
        .object({
          system: z.string().optional(),
          temperature: z.number().optional(),
          toolChoice: z.string().optional(),
        })
        .passthrough()
        .optional(),
    }),
  ),
  serverIds: z
    .array(z.string())
    .min(1, { message: "At least one server must be selected" }),
  modelApiKeys: z.record(z.string(), z.string()).optional(),
  convexAuthToken: z.string(),
  notes: z.string().optional(),
  passCriteria: z
    .object({
      minimumPassRate: z.number(),
    })
    .optional(),
});

type RunEvalsRequest = z.infer<typeof RunEvalsRequestSchema>;

evals.post("/run", async (c) => {
  try {
    const body = await c.req.json();
    const validationResult = RunEvalsRequestSchema.safeParse(body);
    if (!validationResult.success) {
      return c.json(
        {
          error: "Invalid request body",
          details: validationResult.error.issues,
        },
        400,
      );
    }

    const {
      suiteId,
      suiteName,
      suiteDescription,
      tests,
      serverIds,
      modelApiKeys,
      convexAuthToken,
      notes,
      passCriteria,
    } = validationResult.data as RunEvalsRequest;

    if (!suiteId && (!suiteName || suiteName.trim().length === 0)) {
      return c.json(
        {
          error: "Provide suiteId or suiteName",
        },
        400,
      );
    }

    const clientManager = c.mcpClientManager;
    const resolvedServerIds = resolveServerIdsOrThrow(serverIds, clientManager);

    const convexUrl = process.env.CONVEX_URL;
    if (!convexUrl) {
      throw new Error("CONVEX_URL is not set");
    }

    const convexHttpUrl = process.env.CONVEX_HTTP_URL;
    if (!convexHttpUrl) {
      throw new Error("CONVEX_HTTP_URL is not set");
    }

    const convexClient = new ConvexHttpClient(convexUrl);
    convexClient.setAuth(convexAuthToken);

    let resolvedSuiteId = suiteId ?? null;

    // Group tests by title+query to create test cases with multiple models
<<<<<<< HEAD
    const testCaseMap = new Map<string, {
      title: string;
      query: string;
      runs: number;
      models: Array<{ model: string; provider: string }>;
      expectedToolCalls: any[];
      advancedConfig?: any;
    }>();
=======
    const testCaseMap = new Map<
      string,
      {
        title: string;
        query: string;
        runs: number;
        models: Array<{ model: string; provider: string }>;
        expectedToolCalls: any[];
        judgeRequirement?: string;
        advancedConfig?: any;
      }
    >();
>>>>>>> 01cf386b

    for (const test of tests) {
      const key = `${test.title}-${test.query}`;
      if (!testCaseMap.has(key)) {
        testCaseMap.set(key, {
          title: test.title,
          query: test.query,
          runs: test.runs,
          models: [],
          expectedToolCalls: test.expectedToolCalls,
          advancedConfig: test.advancedConfig,
        });
      }
      testCaseMap.get(key)!.models.push({
        model: test.model,
        provider: test.provider,
      });
    }

    if (resolvedSuiteId) {
      // Update existing suite
      await convexClient.mutation("testSuites:updateTestSuite" as any, {
        suiteId: resolvedSuiteId,
        name: suiteName,
        description: suiteDescription,
        environment: { servers: resolvedServerIds },
      });

      // Get existing test cases
      const existingTestCases = await convexClient.query(
        "testSuites:listTestCases" as any,
        { suiteId: resolvedSuiteId },
      );

      // Update or create test cases
      for (const [key, testCaseData] of testCaseMap.entries()) {
        const existingTestCase = existingTestCases?.find(
          (tc: any) =>
            tc.title === testCaseData.title && tc.query === testCaseData.query,
        );

        if (existingTestCase) {
          // Normalize values for comparison (handle undefined vs null, etc.)
          const normalize = (val: any) =>
            val === undefined || val === null ? null : val;

          // Normalize object for comparison (sort keys recursively to handle key order differences)
          const normalizeForComparison = (obj: any): any => {
            if (obj === null || obj === undefined) return null;
            if (typeof obj !== "object") return obj;
            if (Array.isArray(obj)) return obj.map(normalizeForComparison);

            // Sort object keys alphabetically
            const sorted: any = {};
            Object.keys(obj)
              .sort()
              .forEach((key) => {
                sorted[key] = normalizeForComparison(obj[key]);
              });
            return sorted;
          };

          // Check if anything actually changed to avoid marking runs as inactive unnecessarily
<<<<<<< HEAD
          const modelsChanged = JSON.stringify(normalizeForComparison(existingTestCase.models || [])) !== JSON.stringify(normalizeForComparison(testCaseData.models || []));
          const runsChanged = normalize(existingTestCase.runs) !== normalize(testCaseData.runs);
          const expectedToolCallsChanged = JSON.stringify(normalizeForComparison(existingTestCase.expectedToolCalls || [])) !== JSON.stringify(normalizeForComparison(testCaseData.expectedToolCalls || []));
          const advancedConfigChanged = JSON.stringify(normalizeForComparison(existingTestCase.advancedConfig)) !== JSON.stringify(normalizeForComparison(testCaseData.advancedConfig));

          const hasChanges = modelsChanged || runsChanged || expectedToolCallsChanged || advancedConfigChanged;

          // Only update if there are actual changes (this preserves run history when config is unchanged)
          if (hasChanges) {
            console.log(`[evals] Test case "${testCaseData.title}" has changes - updating to preserve accuracy`);
            await convexClient.mutation(
              "testSuites:updateTestCase" as any,
              {
                testCaseId: existingTestCase._id,
                models: testCaseData.models,
                runs: testCaseData.runs,
                expectedToolCalls: testCaseData.expectedToolCalls,
                advancedConfig: testCaseData.advancedConfig,
              },
=======
          const modelsChanged =
            JSON.stringify(
              normalizeForComparison(existingTestCase.models || []),
            ) !==
            JSON.stringify(normalizeForComparison(testCaseData.models || []));
          const runsChanged =
            normalize(existingTestCase.runs) !== normalize(testCaseData.runs);
          const expectedToolCallsChanged =
            JSON.stringify(
              normalizeForComparison(existingTestCase.expectedToolCalls || []),
            ) !==
            JSON.stringify(
              normalizeForComparison(testCaseData.expectedToolCalls || []),
            );
          const judgeRequirementChanged =
            normalize(existingTestCase.judgeRequirement) !==
            normalize(testCaseData.judgeRequirement);
          const advancedConfigChanged =
            JSON.stringify(
              normalizeForComparison(existingTestCase.advancedConfig),
            ) !==
            JSON.stringify(normalizeForComparison(testCaseData.advancedConfig));

          const hasChanges =
            modelsChanged ||
            runsChanged ||
            expectedToolCallsChanged ||
            judgeRequirementChanged ||
            advancedConfigChanged;

          // Only update if there are actual changes (this preserves run history when config is unchanged)
          if (hasChanges) {
            console.log(
              `[evals] Test case "${testCaseData.title}" has changes - updating to preserve accuracy`,
>>>>>>> 01cf386b
            );
            await convexClient.mutation("testSuites:updateTestCase" as any, {
              testCaseId: existingTestCase._id,
              models: testCaseData.models,
              runs: testCaseData.runs,
              expectedToolCalls: testCaseData.expectedToolCalls,
              advancedConfig: testCaseData.advancedConfig,
            });
          }
        } else {
          await convexClient.mutation("testSuites:createTestCase" as any, {
            suiteId: resolvedSuiteId,
            title: testCaseData.title,
            query: testCaseData.query,
            models: testCaseData.models,
            runs: testCaseData.runs,
            expectedToolCalls: testCaseData.expectedToolCalls,
            judgeRequirement: testCaseData.judgeRequirement,
            advancedConfig: testCaseData.advancedConfig,
          });
        }
      }
    } else {
      // Create new suite
      const createdSuite = await convexClient.mutation(
        "testSuites:createTestSuite" as any,
        {
          name: suiteName!,
          description: suiteDescription,
          environment: { servers: resolvedServerIds },
          defaultPassCriteria: passCriteria,
        },
      );

      if (!createdSuite?._id) {
        throw new Error("Failed to create suite");
      }

      resolvedSuiteId = createdSuite._id as string;

      // Create test cases
      for (const [key, testCaseData] of testCaseMap.entries()) {
<<<<<<< HEAD
        await convexClient.mutation(
          "testSuites:createTestCase" as any,
          {
            suiteId: resolvedSuiteId,
            title: testCaseData.title,
            query: testCaseData.query,
            models: testCaseData.models,
            runs: testCaseData.runs,
            expectedToolCalls: testCaseData.expectedToolCalls,
            advancedConfig: testCaseData.advancedConfig,
          },
        );
=======
        await convexClient.mutation("testSuites:createTestCase" as any, {
          suiteId: resolvedSuiteId,
          title: testCaseData.title,
          query: testCaseData.query,
          models: testCaseData.models,
          runs: testCaseData.runs,
          expectedToolCalls: testCaseData.expectedToolCalls,
          judgeRequirement: testCaseData.judgeRequirement,
          advancedConfig: testCaseData.advancedConfig,
        });
>>>>>>> 01cf386b
      }
    }

    const {
      runId,
      config: runConfig,
      recorder,
    } = await startSuiteRunWithRecorder({
      convexClient,
      suiteId: resolvedSuiteId,
      notes,
      passCriteria,
      serverIds: resolvedServerIds,
    });

    try {
      await runEvalSuiteWithAiSdk({
        suiteId: resolvedSuiteId,
        runId,
        config: runConfig,
        modelApiKeys: modelApiKeys ?? undefined,
        convexClient,
        convexHttpUrl,
        convexAuthToken,
        mcpClientManager: clientManager,
        recorder,
      });

      return c.json({
        success: true,
        suiteId: resolvedSuiteId,
        runId,
        message:
          "Evals completed successfully. Check the Evals tab for results.",
      });
    } catch (evalError) {
      const errorMessage =
        evalError instanceof Error ? evalError.message : String(evalError);
      console.error("[Error running evals]:", errorMessage);
      return c.json(
        {
          error: errorMessage,
        },
        500,
      );
    }
  } catch (runError) {
    const errorMessage =
      runError instanceof Error ? runError.message : String(runError);
    console.error("[Error running evals]:", errorMessage);
    return c.json(
      {
        error: errorMessage,
      },
      500,
    );
  }
});

const RunTestCaseRequestSchema = z.object({
  testCaseId: z.string(),
  model: z.string(),
  provider: z.string(),
  serverIds: z
    .array(z.string())
    .min(1, { message: "At least one server must be selected" }),
  modelApiKeys: z.record(z.string(), z.string()).optional(),
  convexAuthToken: z.string(),
});

type RunTestCaseRequest = z.infer<typeof RunTestCaseRequestSchema>;

evals.post("/run-test-case", async (c) => {
  try {
    const body = await c.req.json();

    const validationResult = RunTestCaseRequestSchema.safeParse(body);
    if (!validationResult.success) {
      return c.json(
        {
          error: "Invalid request body",
          details: validationResult.error.issues,
        },
        400,
      );
    }

    const {
      testCaseId,
      model,
      provider,
      serverIds,
      modelApiKeys,
      convexAuthToken,
    } = validationResult.data as RunTestCaseRequest;

    const clientManager = c.mcpClientManager;
    const resolvedServerIds = resolveServerIdsOrThrow(serverIds, clientManager);

    const convexUrl = process.env.CONVEX_URL;
    if (!convexUrl) {
      throw new Error("CONVEX_URL is not set");
    }

    const convexHttpUrl = process.env.CONVEX_HTTP_URL;
    if (!convexHttpUrl) {
      throw new Error("CONVEX_HTTP_URL is not set");
    }

    const convexClient = new ConvexHttpClient(convexUrl);
    convexClient.setAuth(convexAuthToken);

    // Get the test case details
    const testCase = await convexClient.query("testSuites:getTestCase" as any, {
      testCaseId,
    });

    if (!testCase) {
      return c.json({ error: "Test case not found" }, 404);
    }

    // Create a test config for the runner
    const test = {
      title: testCase.title,
      query: testCase.query,
      runs: 1, // Quick run always does 1 run
      model,
      provider,
      expectedToolCalls: testCase.expectedToolCalls || [],
      advancedConfig: testCase.advancedConfig,
    };

    const config = {
      tests: [test],
      environment: { servers: resolvedServerIds },
    };

    // Run the single test case without creating a suite run
    await runEvalSuiteWithAiSdk({
      suiteId: testCase.evalTestSuiteId,
      runId: null, // No suite run for quick runs
      config,
      modelApiKeys: modelApiKeys ?? undefined,
      convexClient,
      convexHttpUrl,
      convexAuthToken,
      mcpClientManager: clientManager,
      recorder: null, // No recorder for quick runs
      testCaseId, // Pass testCaseId for quick run context
    });

    // Get the most recent quick run iteration that was just created
    const recentIterations = await convexClient.query(
      "testSuites:listTestIterations" as any,
      { testCaseId },
    );
    const latestIteration = recentIterations?.[0] || null;

    // Save this iteration as the last message run
    if (latestIteration?._id) {
      await convexClient.mutation("testSuites:updateTestCase" as any, {
        testCaseId,
        lastMessageRun: latestIteration._id,
      });
    }

    return c.json({
      success: true,
      message: "Test case completed successfully",
      iteration: latestIteration,
    });
  } catch (error) {
    const errorMessage = error instanceof Error ? error.message : String(error);
    console.error("[Error running test case]:", errorMessage);
    return c.json({ error: errorMessage }, 500);
  }
});

evals.post("/cancel", async (c) => {
  try {
    const body = await c.req.json();
    const { runId, convexAuthToken } = body;

    if (!runId) {
      return c.json({ error: "runId is required" }, 400);
    }

    if (!convexAuthToken) {
      return c.json({ error: "convexAuthToken is required" }, 401);
    }

    const convexUrl = process.env.CONVEX_URL;
    if (!convexUrl) {
      throw new Error("CONVEX_URL is not set");
    }

    const convexClient = new ConvexHttpClient(convexUrl);
    convexClient.setAuth(convexAuthToken);

    await convexClient.mutation("testSuites:cancelTestSuiteRun" as any, {
      runId,
    });

    return c.json({
      success: true,
      message: "Run cancelled successfully",
    });
  } catch (error) {
    const errorMessage = error instanceof Error ? error.message : String(error);
    console.error("[Error cancelling run]:", errorMessage);

    // Check for specific error messages
    if (errorMessage.includes("Cannot cancel run")) {
      return c.json({ error: errorMessage }, 400);
    }
    if (errorMessage.includes("not found or unauthorized")) {
      return c.json({ error: errorMessage }, 404);
    }

    return c.json({ error: errorMessage }, 500);
  }
});

const GenerateTestsRequestSchema = z.object({
  serverIds: z
    .array(z.string())
    .min(1, { message: "At least one server must be selected" }),
  convexAuthToken: z.string(),
});

type GenerateTestsRequest = z.infer<typeof GenerateTestsRequestSchema>;

evals.post("/generate-tests", async (c) => {
  try {
    const body = await c.req.json();

    const validationResult = GenerateTestsRequestSchema.safeParse(body);
    if (!validationResult.success) {
      return c.json(
        {
          error: "Invalid request body",
          details: validationResult.error.issues,
        },
        400,
      );
    }

    const { serverIds, convexAuthToken } =
      validationResult.data as GenerateTestsRequest;

    const clientManager = c.mcpClientManager;
    const resolvedServerIds = resolveServerIdsOrThrow(serverIds, clientManager);

    const filteredTools = await collectToolsForServers(
      clientManager,
      resolvedServerIds,
    );

    if (filteredTools.length === 0) {
      return c.json(
        {
          error: "No tools found for selected servers",
        },
        400,
      );
    }

    const convexHttpUrl = process.env.CONVEX_HTTP_URL;
    if (!convexHttpUrl) {
      throw new Error("CONVEX_HTTP_URL is not set");
    }

    // Generate test cases using the agent
    const testCases = await generateTestCases(
      filteredTools,
      convexHttpUrl,
      convexAuthToken,
    );

    return c.json({
      success: true,
      tests: testCases,
    });
  } catch (error) {
    console.error("Error in /evals/generate-tests:", error);
    return c.json(
      {
        error: error instanceof Error ? error.message : "Unknown error",
      },
      500,
    );
  }
});

export default evals;<|MERGE_RESOLUTION|>--- conflicted
+++ resolved
@@ -188,16 +188,6 @@
     let resolvedSuiteId = suiteId ?? null;
 
     // Group tests by title+query to create test cases with multiple models
-<<<<<<< HEAD
-    const testCaseMap = new Map<string, {
-      title: string;
-      query: string;
-      runs: number;
-      models: Array<{ model: string; provider: string }>;
-      expectedToolCalls: any[];
-      advancedConfig?: any;
-    }>();
-=======
     const testCaseMap = new Map<
       string,
       {
@@ -210,7 +200,6 @@
         advancedConfig?: any;
       }
     >();
->>>>>>> 01cf386b
 
     for (const test of tests) {
       const key = `${test.title}-${test.query}`;
@@ -274,27 +263,6 @@
           };
 
           // Check if anything actually changed to avoid marking runs as inactive unnecessarily
-<<<<<<< HEAD
-          const modelsChanged = JSON.stringify(normalizeForComparison(existingTestCase.models || [])) !== JSON.stringify(normalizeForComparison(testCaseData.models || []));
-          const runsChanged = normalize(existingTestCase.runs) !== normalize(testCaseData.runs);
-          const expectedToolCallsChanged = JSON.stringify(normalizeForComparison(existingTestCase.expectedToolCalls || [])) !== JSON.stringify(normalizeForComparison(testCaseData.expectedToolCalls || []));
-          const advancedConfigChanged = JSON.stringify(normalizeForComparison(existingTestCase.advancedConfig)) !== JSON.stringify(normalizeForComparison(testCaseData.advancedConfig));
-
-          const hasChanges = modelsChanged || runsChanged || expectedToolCallsChanged || advancedConfigChanged;
-
-          // Only update if there are actual changes (this preserves run history when config is unchanged)
-          if (hasChanges) {
-            console.log(`[evals] Test case "${testCaseData.title}" has changes - updating to preserve accuracy`);
-            await convexClient.mutation(
-              "testSuites:updateTestCase" as any,
-              {
-                testCaseId: existingTestCase._id,
-                models: testCaseData.models,
-                runs: testCaseData.runs,
-                expectedToolCalls: testCaseData.expectedToolCalls,
-                advancedConfig: testCaseData.advancedConfig,
-              },
-=======
           const modelsChanged =
             JSON.stringify(
               normalizeForComparison(existingTestCase.models || []),
@@ -329,7 +297,6 @@
           if (hasChanges) {
             console.log(
               `[evals] Test case "${testCaseData.title}" has changes - updating to preserve accuracy`,
->>>>>>> 01cf386b
             );
             await convexClient.mutation("testSuites:updateTestCase" as any, {
               testCaseId: existingTestCase._id,
@@ -372,20 +339,6 @@
 
       // Create test cases
       for (const [key, testCaseData] of testCaseMap.entries()) {
-<<<<<<< HEAD
-        await convexClient.mutation(
-          "testSuites:createTestCase" as any,
-          {
-            suiteId: resolvedSuiteId,
-            title: testCaseData.title,
-            query: testCaseData.query,
-            models: testCaseData.models,
-            runs: testCaseData.runs,
-            expectedToolCalls: testCaseData.expectedToolCalls,
-            advancedConfig: testCaseData.advancedConfig,
-          },
-        );
-=======
         await convexClient.mutation("testSuites:createTestCase" as any, {
           suiteId: resolvedSuiteId,
           title: testCaseData.title,
@@ -396,7 +349,6 @@
           judgeRequirement: testCaseData.judgeRequirement,
           advancedConfig: testCaseData.advancedConfig,
         });
->>>>>>> 01cf386b
       }
     }
 
