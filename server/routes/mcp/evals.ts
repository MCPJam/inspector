--- conflicted
+++ resolved
@@ -131,7 +131,6 @@
     const convexClient = new ConvexHttpClient(convexUrl);
     convexClient.setAuth(convexAuthToken);
 
-<<<<<<< HEAD
     runEvalSuiteWithAiSdk({
       tests,
       serverIds: resolvedServerIds,
@@ -145,39 +144,17 @@
         error instanceof Error ? error.message : String(error);
       console.error("[Error running evals:", errorMessage);
     });
-=======
-    try {
-      await runEvalsWithAuth(
-        tests,
-        environment,
-        llms,
-        convexClient,
-        convexHttpUrl,
-        convexAuthToken,
-      );
->>>>>>> da544448
-
-      return c.json({
-        success: true,
-        message:
-          "Evals started successfully. Check the Evals tab for progress.",
-      });
-    } catch (runError) {
-      const errorMessage =
-        runError instanceof Error ? runError.message : String(runError);
-      console.error("[Error running evals]:", errorMessage);
-      return c.json(
-        {
-          error: errorMessage,
-        },
-        500,
-      );
-    }
-  } catch (error) {
-    console.error("Error in /evals/run:", error);
+    return c.json({
+      success: true,
+      message: "Evals started successfully. Check the Evals tab for progress.",
+    });
+  } catch (runError) {
+    const errorMessage =
+      runError instanceof Error ? runError.message : String(runError);
+    console.error("[Error running evals]:", errorMessage);
     return c.json(
       {
-        error: error instanceof Error ? error.message : "Unknown error",
+        error: errorMessage,
       },
       500,
     );
