import { Hono } from "hono";
import "../../types/hono"; // Type extensions
import MCPJamClientManager from "../../services/mcpjam-client-manager";

const prompts = new Hono();

// List prompts endpoint
prompts.post("/list", async (c) => {
  try {
    const { serverConfig } = await c.req.json();

    if (!serverConfig) {
      return c.json({ success: false, error: "serverConfig is required" }, 400);
    }

<<<<<<< HEAD
    const mcpJamClientManager = c.get("mcpJamClientManager");
    const serverId =
      (serverConfig as any).name || (serverConfig as any).id || "server";

    // Connect to server via centralized client manager
    await mcpJamClientManager.connectToServer(serverId, serverConfig);

    // Get prompts from agent's registry
    const allPrompts = mcpJamClientManager.getAvailablePrompts();
=======
    const mcpClientManager = c.get("mcpAgent") as MCPJamClientManager;
    const serverId =
      (serverConfig as any).name || (serverConfig as any).id || "server";

    // Connect to server via centralized agent
    await mcpClientManager.connectToServer(serverId, serverConfig);

    // Get prompts from agent's registry
    const allPrompts = mcpClientManager.getAvailablePrompts();
>>>>>>> d4567e6f
    const normalizedServerId = serverId
      .toLowerCase()
      .replace(/[\s\-]+/g, "_")
      .replace(/[^a-z0-9_]/g, "");
    const serverPrompts = allPrompts.filter(
      (p) => p.serverId === normalizedServerId,
    );

    return c.json({ prompts: { [serverId]: serverPrompts } });
  } catch (error) {
    console.error("Error fetching prompts:", error);
    return c.json(
      {
        success: false,
        error: error instanceof Error ? error.message : "Unknown error",
      },
      500,
    );
  }
});

// Get prompt endpoint
prompts.post("/get", async (c) => {
  try {
    const { serverConfig, name, args } = await c.req.json();

    if (!serverConfig) {
      return c.json({ success: false, error: "serverConfig is required" }, 400);
    }

    if (!name) {
      return c.json(
        {
          success: false,
          error: "Prompt name is required",
        },
        400,
      );
    }

<<<<<<< HEAD
    const mcpJamClientManager = c.get("mcpJamClientManager");
    const serverId =
      (serverConfig as any).name || (serverConfig as any).id || "server";

    // Connect to server via centralized client manager
    await mcpJamClientManager.connectToServer(serverId, serverConfig);

    // Use client manager to get prompt content
    const content = await mcpJamClientManager.getPrompt(name, args || {});
=======
    const mcpClientManager = c.get("mcpAgent") as MCPJamClientManager;
    const serverId =
      (serverConfig as any).name || (serverConfig as any).id || "server";

    // Connect to server via centralized agent
    await mcpClientManager.connectToServer(serverId, serverConfig);

    // Use agent to get prompt content
    const content = await mcpClientManager.getPrompt(name, args || {});
>>>>>>> d4567e6f

    return c.json({ content });
  } catch (error) {
    console.error("Error getting prompt:", error);
    return c.json(
      {
        success: false,
        error: error instanceof Error ? error.message : "Unknown error",
      },
      500,
    );
  }
});

export default prompts;<|MERGE_RESOLUTION|>--- conflicted
+++ resolved
@@ -13,7 +13,6 @@
       return c.json({ success: false, error: "serverConfig is required" }, 400);
     }
 
-<<<<<<< HEAD
     const mcpJamClientManager = c.get("mcpJamClientManager");
     const serverId =
       (serverConfig as any).name || (serverConfig as any).id || "server";
@@ -23,17 +22,6 @@
 
     // Get prompts from agent's registry
     const allPrompts = mcpJamClientManager.getAvailablePrompts();
-=======
-    const mcpClientManager = c.get("mcpAgent") as MCPJamClientManager;
-    const serverId =
-      (serverConfig as any).name || (serverConfig as any).id || "server";
-
-    // Connect to server via centralized agent
-    await mcpClientManager.connectToServer(serverId, serverConfig);
-
-    // Get prompts from agent's registry
-    const allPrompts = mcpClientManager.getAvailablePrompts();
->>>>>>> d4567e6f
     const normalizedServerId = serverId
       .toLowerCase()
       .replace(/[\s\-]+/g, "_")
@@ -74,7 +62,6 @@
       );
     }
 
-<<<<<<< HEAD
     const mcpJamClientManager = c.get("mcpJamClientManager");
     const serverId =
       (serverConfig as any).name || (serverConfig as any).id || "server";
@@ -84,17 +71,6 @@
 
     // Use client manager to get prompt content
     const content = await mcpJamClientManager.getPrompt(name, args || {});
-=======
-    const mcpClientManager = c.get("mcpAgent") as MCPJamClientManager;
-    const serverId =
-      (serverConfig as any).name || (serverConfig as any).id || "server";
-
-    // Connect to server via centralized agent
-    await mcpClientManager.connectToServer(serverId, serverConfig);
-
-    // Use agent to get prompt content
-    const content = await mcpClientManager.getPrompt(name, args || {});
->>>>>>> d4567e6f
 
     return c.json({ content });
   } catch (error) {
