--- conflicted
+++ resolved
@@ -18,28 +18,16 @@
       );
     }
 
-<<<<<<< HEAD
     const mcpJamClientManager = c.get("mcpJamClientManager");
-=======
-    const mcpClientManager = c.get("mcpAgent") as MCPJamClientManager;
->>>>>>> d4567e6f
     const serverId =
       (serverConfig as any).name || (serverConfig as any).id || "server";
 
     try {
-<<<<<<< HEAD
       // Test connection via centralized client manager
       await mcpJamClientManager.connectToServer(serverId, serverConfig);
 
       // Check connection status
       const status = mcpJamClientManager.getConnectionStatus(serverId);
-=======
-      // Test connection via centralized agent
-      await mcpClientManager.connectToServer(serverId, serverConfig);
-
-      // Check connection status
-      const status = mcpClientManager.getConnectionStatus(serverId);
->>>>>>> d4567e6f
       if (status === "connected") {
         return c.json({
           success: true,
